package v2

import (
	"context"
	"flag"
	"fmt"
	"math/rand"
	"net/http"
	"sync"
	"time"

	"github.com/go-kit/log"
	"github.com/go-kit/log/level"
	"github.com/grafana/dskit/flagext"
	"github.com/grafana/dskit/grpcclient"
	"github.com/grafana/dskit/httpgrpc"
	"github.com/grafana/dskit/httpgrpc/server"
	"github.com/grafana/dskit/netutil"
	"github.com/grafana/dskit/ring"
	"github.com/grafana/dskit/services"
	"github.com/grafana/dskit/user"
	"github.com/opentracing/opentracing-go"
	"github.com/pkg/errors"
	"github.com/prometheus/client_golang/prometheus"
	"github.com/prometheus/client_golang/prometheus/promauto"
	"go.uber.org/atomic"

	"github.com/grafana/dskit/tenant"

	"github.com/grafana/loki/pkg/lokifrontend/frontend/transport"
	"github.com/grafana/loki/pkg/lokifrontend/frontend/v2/frontendv2pb"
	"github.com/grafana/loki/pkg/querier/queryrange"
	"github.com/grafana/loki/pkg/querier/queryrange/queryrangebase"
	"github.com/grafana/loki/pkg/querier/stats"
	lokigrpc "github.com/grafana/loki/pkg/util/httpgrpc"
	"github.com/grafana/loki/pkg/util/httpreq"
	util_log "github.com/grafana/loki/pkg/util/log"
)

// Config for a Frontend.
type Config struct {
	SchedulerAddress        string            `yaml:"scheduler_address"`
	DNSLookupPeriod         time.Duration     `yaml:"scheduler_dns_lookup_period"`
	WorkerConcurrency       int               `yaml:"scheduler_worker_concurrency"`
	GRPCClientConfig        grpcclient.Config `yaml:"grpc_client_config"`
	GracefulShutdownTimeout time.Duration     `yaml:"graceful_shutdown_timeout"`

	// Used to find local IP address, that is sent to scheduler and querier-worker.
	InfNames []string `yaml:"instance_interface_names" doc:"default=[<private network interfaces>]"`

	// If set, address is not computed from interfaces.
	Addr string `yaml:"address" doc:"hidden"`
	Port int    `doc:"hidden"`

<<<<<<< HEAD
	// Defines the encoding for requests to and responses from the scheduduler and querier.
=======
	// Defines the encoding for requests to and responses from the scheduler and querier.
>>>>>>> 9e768617
	Encoding string `yaml:"encoding"`
}

func (cfg *Config) RegisterFlags(f *flag.FlagSet) {
	f.StringVar(&cfg.SchedulerAddress, "frontend.scheduler-address", "", "DNS hostname used for finding query-schedulers.")
	f.DurationVar(&cfg.DNSLookupPeriod, "frontend.scheduler-dns-lookup-period", 10*time.Second, "How often to resolve the scheduler-address, in order to look for new query-scheduler instances. Also used to determine how often to poll the scheduler-ring for addresses if the scheduler-ring is configured.")
	f.IntVar(&cfg.WorkerConcurrency, "frontend.scheduler-worker-concurrency", 5, "Number of concurrent workers forwarding queries to single query-scheduler.")
	f.DurationVar(&cfg.GracefulShutdownTimeout, "frontend.graceful-shutdown-timeout", 5*time.Minute, "Time to wait for inflight requests to finish before forcefully shutting down. This needs to be aligned with the query timeout and the graceful termination period of the process orchestrator.")

	cfg.InfNames = netutil.PrivateNetworkInterfacesWithFallback([]string{"eth0", "en0"}, util_log.Logger)
	f.Var((*flagext.StringSlice)(&cfg.InfNames), "frontend.instance-interface-names", "Name of network interface to read address from. This address is sent to query-scheduler and querier, which uses it to send the query response back to query-frontend.")
	f.StringVar(&cfg.Addr, "frontend.instance-addr", "", "IP address to advertise to querier (via scheduler) (resolved via interfaces by default).")
	f.IntVar(&cfg.Port, "frontend.instance-port", 0, "Port to advertise to querier (via scheduler) (defaults to server.grpc-listen-port).")

	cfg.GRPCClientConfig.RegisterFlagsWithPrefix("frontend.grpc-client-config", f)

<<<<<<< HEAD
	f.StringVar(&cfg.Encoding, "frontend.encoding", "json", "Defines the encoding for requests to and responses from the scheduduler and querier. Can be 'json' or 'protobuf' (defaults to 'json').")
=======
	f.StringVar(&cfg.Encoding, "frontend.encoding", "json", "Defines the encoding for requests to and responses from the scheduler and querier. Can be 'json' or 'protobuf' (defaults to 'json').")
>>>>>>> 9e768617
}

// Frontend implements GrpcRoundTripper. It queues HTTP requests,
// dispatches them to backends via gRPC, and handles retries for requests which failed.
type Frontend struct {
	services.Service

	cfg Config
	log log.Logger

	lastQueryID atomic.Uint64

	// frontend workers will read from this channel, and send request to scheduler.
	requestsCh chan *frontendRequest

	schedulerWorkers *frontendSchedulerWorkers
	requests         *requestsInProgress

	codec transport.Codec
}

var _ queryrangebase.Handler = &Frontend{}
var _ transport.GrpcRoundTripper = &Frontend{}

type ResponseTuple = struct {
	*frontendv2pb.QueryResultRequest
	error
}

type frontendRequest struct {
	queryID      uint64
	request      *httpgrpc.HTTPRequest
	queryRequest *queryrange.QueryRequest
	tenantID     string
	actor        []string
	statsEnabled bool

	cancel context.CancelFunc

	enqueue  chan enqueueResult
	response chan ResponseTuple
}

type enqueueStatus int

const (
	// Sent to scheduler successfully, and frontend should wait for response now.
	waitForResponse enqueueStatus = iota

	// Failed to forward request to scheduler, frontend will try again.
	failed
)

type enqueueResult struct {
	status enqueueStatus

	cancelCh chan<- uint64 // Channel that can be used for request cancellation. If nil, cancellation is not possible.
}

// NewFrontend creates a new frontend.
func NewFrontend(cfg Config, ring ring.ReadRing, log log.Logger, reg prometheus.Registerer, codec transport.Codec, metricsNamespace string) (*Frontend, error) {
	requestsCh := make(chan *frontendRequest)

	schedulerWorkers, err := newFrontendSchedulerWorkers(cfg, fmt.Sprintf("%s:%d", cfg.Addr, cfg.Port), ring, requestsCh, log)
	if err != nil {
		return nil, err
	}

	f := &Frontend{
		cfg:              cfg,
		log:              log,
		requestsCh:       requestsCh,
		schedulerWorkers: schedulerWorkers,
		requests:         newRequestsInProgress(),
		codec:            codec,
	}
	// Randomize to avoid getting responses from queries sent before restart, which could lead to mixing results
	// between different queries. Note that frontend verifies the user, so it cannot leak results between tenants.
	// This isn't perfect, but better than nothing.
	f.lastQueryID.Store(rand.Uint64())

	promauto.With(reg).NewGaugeFunc(prometheus.GaugeOpts{
		Namespace: metricsNamespace,
		Name:      "query_frontend_queries_in_progress",
		Help:      "Number of queries in progress handled by this frontend.",
	}, func() float64 {
		return float64(f.requests.count())
	})

	promauto.With(reg).NewGaugeFunc(prometheus.GaugeOpts{
		Namespace: metricsNamespace,
		Name:      "query_frontend_connected_schedulers",
		Help:      "Number of schedulers this frontend is connected to.",
	}, func() float64 {
		return float64(f.schedulerWorkers.getWorkersCount())
	})

	f.Service = services.NewIdleService(f.starting, f.stopping)
	return f, nil
}

func (f *Frontend) starting(_ context.Context) error {
	// Instead of re-using `ctx` from the frontend service, `schedulerWorkers`
	// needs to use their own service context, because we want to control the
	// stopping process in the `stopping` function of the frontend. If we would
	// use the same context, the child service would be stopped automatically as
	// soon as the context of the parent service is cancelled.
	return errors.Wrap(services.StartAndAwaitRunning(context.Background(), f.schedulerWorkers), "failed to start frontend scheduler workers")
}

func (f *Frontend) stopping(_ error) error {
	t := time.NewTicker(500 * time.Millisecond)
	defer t.Stop()

	timeout := time.NewTimer(f.cfg.GracefulShutdownTimeout)
	defer timeout.Stop()

	start := time.Now()
	for loop := true; loop; {
		select {
		case now := <-t.C:
			inflight := f.requests.count()
			if inflight <= 0 {
				level.Debug(f.log).Log("msg", "inflight requests completed", "inflight", inflight, "elapsed", now.Sub(start))
				loop = false
			} else {
				level.Debug(f.log).Log("msg", "waiting for inflight requests to complete", "inflight", inflight, "elapsed", now.Sub(start))
			}
		case now := <-timeout.C:
			inflight := f.requests.count()
			level.Debug(f.log).Log("msg", "timed out waiting for inflight requests to complete", "inflight", inflight, "elapsed", now.Sub(start))
			loop = false
		}
	}

	return errors.Wrap(services.StopAndAwaitTerminated(context.Background(), f.schedulerWorkers), "failed to stop frontend scheduler workers")
}

// RoundTripGRPC round trips a proto (instead of a HTTP request).
func (f *Frontend) RoundTripGRPC(ctx context.Context, req *httpgrpc.HTTPRequest) (*httpgrpc.HTTPResponse, error) {
	tenantIDs, err := tenant.TenantIDs(ctx)
	if err != nil {
		return nil, err
	}
	tenantID := tenant.JoinTenantIDs(tenantIDs)

	// Propagate trace context in gRPC too - this will be ignored if using HTTP.
	tracer, span := opentracing.GlobalTracer(), opentracing.SpanFromContext(ctx)
	if tracer != nil && span != nil {
		carrier := (*lokigrpc.HeadersCarrier)(req)
		if err := tracer.Inject(span.Context(), opentracing.HTTPHeaders, carrier); err != nil {
			return nil, err
		}
	}

	ctx, cancel := context.WithCancel(ctx)
	defer cancel()

	freq := &frontendRequest{
		queryID:      f.lastQueryID.Inc(),
		request:      req,
		tenantID:     tenantID,
		actor:        httpreq.ExtractActorPath(ctx),
		statsEnabled: stats.IsEnabled(ctx),

		cancel: cancel,

		// Buffer of 1 to ensure response or error can be written to the channel
		// even if this goroutine goes away due to client context cancellation.
		enqueue:  make(chan enqueueResult, 1),
		response: make(chan ResponseTuple, 1),
	}

	cancelCh, err := f.enqueue(ctx, freq)
	defer f.requests.delete(freq.queryID)
	if err != nil {
		return nil, err
	}

	select {
	case <-ctx.Done():
		if cancelCh != nil {
			select {
			case cancelCh <- freq.queryID:
				// cancellation sent.
			default:
				// failed to cancel, ignore.
				level.Warn(f.log).Log("msg", "failed to send cancellation request to scheduler, queue full")
			}
		}
		return nil, ctx.Err()

	case resp := <-freq.response:
		switch concrete := resp.Response.(type) {
		case *frontendv2pb.QueryResultRequest_HttpResponse:
			if stats.ShouldTrackHTTPGRPCResponse(concrete.HttpResponse) {
				stats := stats.FromContext(ctx)
				stats.Merge(resp.Stats) // Safe if stats is nil.
			}

			return concrete.HttpResponse, nil
		default:
			return nil, fmt.Errorf("unsupported response type for roundtrip: %T", resp.Response)
		}
	}
}

// Do implements queryrangebase.Handler analogous to RoundTripGRPC.
func (f *Frontend) Do(ctx context.Context, req queryrangebase.Request) (queryrangebase.Response, error) {
	tenantIDs, err := tenant.TenantIDs(ctx)
	if err != nil {
		return nil, err
	}
	tenantID := tenant.JoinTenantIDs(tenantIDs)

	ctx, cancel := context.WithCancel(ctx)
	defer cancel()

	freq := &frontendRequest{
		queryID:      f.lastQueryID.Inc(),
		tenantID:     tenantID,
		actor:        httpreq.ExtractActorPath(ctx),
		statsEnabled: stats.IsEnabled(ctx),

		cancel: cancel,

		// Buffer of 1 to ensure response or error can be written to the channel
		// even if this goroutine goes away due to client context cancellation.
		enqueue:  make(chan enqueueResult, 1),
		response: make(chan ResponseTuple, 1),
	}

	if f.cfg.Encoding == "protobuf" {
		freq.queryRequest, err = queryrange.QueryRequestWrap(ctx, req)
		if err != nil {
			return nil, fmt.Errorf("cannot wrap request: %w", err)
		}
	} else {
		httpReq, err := f.codec.EncodeRequest(ctx, req)
		if err != nil {
			return nil, fmt.Errorf("cannot convert request to HTTP request: %w", err)
		}

		if err := user.InjectOrgIDIntoHTTPRequest(ctx, httpReq); err != nil {
			return nil, httpgrpc.Errorf(http.StatusBadRequest, err.Error())
		}

		freq.request, err = server.HTTPRequest(httpReq)
		if err != nil {
			return nil, fmt.Errorf("cannot convert HTTP request to gRPC request: %w", err)
		}
	}

	if f.cfg.Encoding == "protobuf" {
		freq.queryRequest, err = queryrange.QueryRequestWrap(ctx, req)
		if err != nil {
			return nil, fmt.Errorf("cannot wrap request: %w", err)
		}
	} else {

		// For backwards comaptibility we are sending both encodings
		httpReq, err := f.codec.EncodeRequest(ctx, req)
		if err != nil {
			return nil, fmt.Errorf("cannot convert request to HTTP request: %w", err)
		}

		if err := user.InjectOrgIDIntoHTTPRequest(ctx, httpReq); err != nil {
			return nil, httpgrpc.Errorf(http.StatusBadRequest, err.Error())
		}

		freq.request, err = server.HTTPRequest(httpReq)
		if err != nil {
			return nil, fmt.Errorf("cannot convert HTTP request to gRPC request: %w", err)
		}
	}

	cancelCh, err := f.enqueue(ctx, freq)
	defer f.requests.delete(freq.queryID)
	if err != nil {
		return nil, err
	}

	select {
	case <-ctx.Done():
		if cancelCh != nil {
			select {
			case cancelCh <- freq.queryID:
				// cancellation sent.
			default:
				// failed to cancel, ignore.
				level.Warn(f.log).Log("msg", "failed to send cancellation request to scheduler, queue full")
			}
		}
		return nil, ctx.Err()

	case resp := <-freq.response:
<<<<<<< HEAD
=======
		if resp.error != nil {
			return nil, resp.error
		}
>>>>>>> 9e768617
		switch concrete := resp.Response.(type) {
		case *frontendv2pb.QueryResultRequest_HttpResponse:
			if stats.ShouldTrackHTTPGRPCResponse(concrete.HttpResponse) {
				stats := stats.FromContext(ctx)
				stats.Merge(resp.Stats) // Safe if stats is nil.
			}

			return f.codec.DecodeHTTPGrpcResponse(concrete.HttpResponse, req)
		case *frontendv2pb.QueryResultRequest_QueryResponse:
			if stats.ShouldTrackQueryResponse(concrete.QueryResponse.Status) {
				stats := stats.FromContext(ctx)
				stats.Merge(resp.Stats) // Safe if stats is nil.
			}

			return queryrange.QueryResponseUnwrap(concrete.QueryResponse)
		default:
			return nil, fmt.Errorf("unexpected frontend v2 response type: %T", concrete)
		}
	}
}

func (f *Frontend) enqueue(ctx context.Context, freq *frontendRequest) (chan<- uint64, error) {
	f.requests.put(freq)

	retries := f.cfg.WorkerConcurrency + 1 // To make sure we hit at least two different schedulers.

enqueueAgain:
	var cancelCh chan<- uint64
	select {
	case <-ctx.Done():
		return cancelCh, ctx.Err()

	case f.requestsCh <- freq:
		// Enqueued, let's wait for response.
		enqRes := <-freq.enqueue

		if enqRes.status == waitForResponse {
			cancelCh = enqRes.cancelCh
			break // go wait for response.
		} else if enqRes.status == failed {
			retries--
			if retries > 0 {
				goto enqueueAgain
			}
		}

		return cancelCh, httpgrpc.Errorf(http.StatusInternalServerError, "failed to enqueue request")
	}

	return cancelCh, nil
}

func (f *Frontend) QueryResult(ctx context.Context, qrReq *frontendv2pb.QueryResultRequest) (*frontendv2pb.QueryResultResponse, error) {
	tenantIDs, err := tenant.TenantIDs(ctx)
	if err != nil {
		return nil, err
	}
	userID := tenant.JoinTenantIDs(tenantIDs)

	req := f.requests.get(qrReq.QueryID)
	// It is possible that some old response belonging to different user was received, if frontend has restarted.
	// To avoid leaking query results between users, we verify the user here.
	// To avoid mixing results from different queries, we randomize queryID counter on start.
	if req != nil && req.tenantID == userID {
		select {
		case req.response <- ResponseTuple{qrReq, nil}:
			// Should always be possible, unless QueryResult is called multiple times with the same queryID.
		default:
			level.Warn(f.log).Log("msg", "failed to write query result to the response channel", "queryID", qrReq.QueryID, "user", userID)
		}
	}
	// TODO(chaudum): In case the the userIDs do not match, we do not send a
	// response to the req.response channel.
	// In that case, the RoundTripGRPC method waits until the request context deadline exceeds.
	// Only then the function finished and the request is removed from the
	// requests map.

	return &frontendv2pb.QueryResultResponse{}, nil
}

// CheckReady determines if the query frontend is ready.  Function parameters/return
// chosen to match the same method in the ingester
func (f *Frontend) CheckReady(_ context.Context) error {
	if s := f.State(); s != services.Running {
		return fmt.Errorf("%v", s)
	}

	workers := f.schedulerWorkers.getWorkersCount()

	// If frontend is connected to at least one scheduler, we are ready.
	if workers > 0 {
		return nil
	}

	msg := fmt.Sprintf("not ready: number of schedulers this worker is connected to is %d", workers)
	level.Info(f.log).Log("msg", msg)
	return errors.New(msg)
}

const stripeSize = 1 << 6

type requestsInProgress struct {
	locks    []sync.Mutex
	requests []map[uint64]*frontendRequest
}

func newRequestsInProgress() *requestsInProgress {
	x := &requestsInProgress{
		requests: make([]map[uint64]*frontendRequest, stripeSize),
		locks:    make([]sync.Mutex, stripeSize),
	}

	for i := range x.requests {
		x.requests[i] = map[uint64]*frontendRequest{}
	}

	return x
}

func (r *requestsInProgress) count() (res int) {
	for i := range r.requests {
		r.locks[i].Lock()
		res += len(r.requests[i])
		r.locks[i].Unlock()
	}
	return
}

func (r *requestsInProgress) put(req *frontendRequest) {
	i := req.queryID & uint64(stripeSize-1)
	r.locks[i].Lock()
	r.requests[i][req.queryID] = req
	r.locks[i].Unlock()
}

func (r *requestsInProgress) delete(queryID uint64) {
	i := queryID & uint64(stripeSize-1)
	r.locks[i].Lock()
	delete(r.requests[i], queryID)
	r.locks[i].Unlock()

}

func (r *requestsInProgress) get(queryID uint64) *frontendRequest {
	i := queryID & uint64(stripeSize-1)
	r.locks[i].Lock()
	req := r.requests[i][queryID]
	r.locks[i].Unlock()
	return req
}<|MERGE_RESOLUTION|>--- conflicted
+++ resolved
@@ -52,11 +52,7 @@
 	Addr string `yaml:"address" doc:"hidden"`
 	Port int    `doc:"hidden"`
 
-<<<<<<< HEAD
-	// Defines the encoding for requests to and responses from the scheduduler and querier.
-=======
 	// Defines the encoding for requests to and responses from the scheduler and querier.
->>>>>>> 9e768617
 	Encoding string `yaml:"encoding"`
 }
 
@@ -73,11 +69,7 @@
 
 	cfg.GRPCClientConfig.RegisterFlagsWithPrefix("frontend.grpc-client-config", f)
 
-<<<<<<< HEAD
-	f.StringVar(&cfg.Encoding, "frontend.encoding", "json", "Defines the encoding for requests to and responses from the scheduduler and querier. Can be 'json' or 'protobuf' (defaults to 'json').")
-=======
 	f.StringVar(&cfg.Encoding, "frontend.encoding", "json", "Defines the encoding for requests to and responses from the scheduler and querier. Can be 'json' or 'protobuf' (defaults to 'json').")
->>>>>>> 9e768617
 }
 
 // Frontend implements GrpcRoundTripper. It queues HTTP requests,
@@ -331,29 +323,6 @@
 		}
 	}
 
-	if f.cfg.Encoding == "protobuf" {
-		freq.queryRequest, err = queryrange.QueryRequestWrap(ctx, req)
-		if err != nil {
-			return nil, fmt.Errorf("cannot wrap request: %w", err)
-		}
-	} else {
-
-		// For backwards comaptibility we are sending both encodings
-		httpReq, err := f.codec.EncodeRequest(ctx, req)
-		if err != nil {
-			return nil, fmt.Errorf("cannot convert request to HTTP request: %w", err)
-		}
-
-		if err := user.InjectOrgIDIntoHTTPRequest(ctx, httpReq); err != nil {
-			return nil, httpgrpc.Errorf(http.StatusBadRequest, err.Error())
-		}
-
-		freq.request, err = server.HTTPRequest(httpReq)
-		if err != nil {
-			return nil, fmt.Errorf("cannot convert HTTP request to gRPC request: %w", err)
-		}
-	}
-
 	cancelCh, err := f.enqueue(ctx, freq)
 	defer f.requests.delete(freq.queryID)
 	if err != nil {
@@ -374,12 +343,9 @@
 		return nil, ctx.Err()
 
 	case resp := <-freq.response:
-<<<<<<< HEAD
-=======
 		if resp.error != nil {
 			return nil, resp.error
 		}
->>>>>>> 9e768617
 		switch concrete := resp.Response.(type) {
 		case *frontendv2pb.QueryResultRequest_HttpResponse:
 			if stats.ShouldTrackHTTPGRPCResponse(concrete.HttpResponse) {
