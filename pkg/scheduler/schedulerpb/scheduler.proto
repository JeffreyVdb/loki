--- conflicted
+++ resolved
@@ -36,11 +36,7 @@
   uint64 queryID = 1;
 
   oneof request {
-<<<<<<< HEAD
-    httpgrpc.HTTPRequest httpRequest = 2;
-=======
     httpgrpc.HTTPRequest httpRequest = 2 [deprecated = true];
->>>>>>> 7e231258
     queryrange.QueryRequest queryRequest = 8;
   }
 
