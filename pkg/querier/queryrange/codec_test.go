package queryrange

import (
	"bytes"
	"context"
	"errors"
	"fmt"
	"io"
	"net/http"
	"net/http/httptest"
	"net/url"
	"strconv"
	strings "strings"
	"testing"
	"time"

	"github.com/gorilla/mux"
	"github.com/prometheus/common/model"
	"github.com/prometheus/prometheus/model/labels"
	"github.com/prometheus/prometheus/promql"
	"github.com/prometheus/prometheus/promql/parser"
	"github.com/stretchr/testify/require"

	"github.com/grafana/loki/pkg/loghttp"
	"github.com/grafana/loki/pkg/logproto"
	"github.com/grafana/loki/pkg/logql"
	"github.com/grafana/loki/pkg/logqlmodel"
	"github.com/grafana/loki/pkg/logqlmodel/stats"
	"github.com/grafana/loki/pkg/querier/queryrange/queryrangebase"
	"github.com/grafana/loki/pkg/util"
	"github.com/grafana/loki/pkg/util/httpreq"
)

func init() {
	time.Local = nil // for easier tests comparison
}

var (
	start = testTime //  Marshalling the time drops the monotonic clock so we can't use time.Now
	end   = start.Add(1 * time.Hour)
)

func Test_codec_EncodeDecodeRequest(t *testing.T) {
	tests := []struct {
		name       string
		reqBuilder func() (*http.Request, error)
		want       queryrangebase.Request
		wantErr    bool
	}{
		{"wrong", func() (*http.Request, error) { return http.NewRequest(http.MethodGet, "/bad?step=bad", nil) }, nil, true},
		{"query_range", func() (*http.Request, error) {
			return http.NewRequest(http.MethodGet,
				fmt.Sprintf(`/query_range?start=%d&end=%d&query={foo="bar"}&step=10&limit=200&direction=FORWARD`, start.UnixNano(), end.UnixNano()), nil)
		}, &LokiRequest{
			Query:     `{foo="bar"}`,
			Limit:     200,
			Step:      10000, // step is expected in ms
			Direction: logproto.FORWARD,
			Path:      "/query_range",
			StartTs:   start,
			EndTs:     end,
		}, false},
		{"query_range", func() (*http.Request, error) {
			return http.NewRequest(http.MethodGet,
				fmt.Sprintf(`/query_range?start=%d&end=%d&query={foo="bar"}&interval=10&limit=200&direction=BACKWARD`, start.UnixNano(), end.UnixNano()), nil)
		}, &LokiRequest{
			Query:     `{foo="bar"}`,
			Limit:     200,
			Step:      14000, // step is expected in ms; calculated default if request param not present
			Interval:  10000, // interval is expected in ms
			Direction: logproto.BACKWARD,
			Path:      "/query_range",
			StartTs:   start,
			EndTs:     end,
		}, false},
		{"legacy query_range with refexp", func() (*http.Request, error) {
			return http.NewRequest(http.MethodGet,
				fmt.Sprintf(`/api/prom/query?start=%d&end=%d&query={foo="bar"}&interval=10&limit=200&direction=BACKWARD&regexp=foo`, start.UnixNano(), end.UnixNano()), nil)
		}, &LokiRequest{
			Query:     `{foo="bar"} |~ "foo"`,
			Limit:     200,
			Step:      14000, // step is expected in ms; calculated default if request param not present
			Interval:  10000, // interval is expected in ms
			Direction: logproto.BACKWARD,
			Path:      "/api/prom/query",
			StartTs:   start,
			EndTs:     end,
		}, false},
		{"series", func() (*http.Request, error) {
			return http.NewRequest(http.MethodGet,
				fmt.Sprintf(`/series?start=%d&end=%d&match={foo="bar"}`, start.UnixNano(), end.UnixNano()), nil)
		}, &LokiSeriesRequest{
			Match:   []string{`{foo="bar"}`},
			Path:    "/series",
			StartTs: start,
			EndTs:   end,
		}, false},
		{"labels", func() (*http.Request, error) {
			return http.NewRequest(http.MethodGet,
				fmt.Sprintf(`/label?start=%d&end=%d`, start.UnixNano(), end.UnixNano()), nil)
		}, NewLabelRequest(start, end, "", "", "/label"),
			false},
		{"label_values", func() (*http.Request, error) {
			req, err := http.NewRequest(http.MethodGet,
				fmt.Sprintf(`/label/test/values?start=%d&end=%d&query={foo="bar"}`, start.UnixNano(), end.UnixNano()), nil)
			req = mux.SetURLVars(req, map[string]string{"name": "test"})
			return req, err
		}, NewLabelRequest(start, end, `{foo="bar"}`, "test", "/label/test/values"),
			false},
		{"index_stats", func() (*http.Request, error) {
			return DefaultCodec.EncodeRequest(context.Background(), &logproto.IndexStatsRequest{
				From:     model.TimeFromUnixNano(start.UnixNano()),
				Through:  model.TimeFromUnixNano(end.UnixNano()),
				Matchers: `{job="foo"}`,
			})
		}, &logproto.IndexStatsRequest{
			From:     model.TimeFromUnixNano(start.UnixNano()),
			Through:  model.TimeFromUnixNano(end.UnixNano()),
			Matchers: `{job="foo"}`,
		}, false},
		{"volume", func() (*http.Request, error) {
			return DefaultCodec.EncodeRequest(context.Background(), &logproto.VolumeRequest{
				From:         model.TimeFromUnixNano(start.UnixNano()),
				Through:      model.TimeFromUnixNano(end.UnixNano()),
				Matchers:     `{job="foo"}`,
				Limit:        3,
				Step:         0,
				TargetLabels: []string{"job"},
				AggregateBy:  "labels",
			})
		}, &logproto.VolumeRequest{
			From:         model.TimeFromUnixNano(start.UnixNano()),
			Through:      model.TimeFromUnixNano(end.UnixNano()),
			Matchers:     `{job="foo"}`,
			Limit:        3,
			Step:         0,
			TargetLabels: []string{"job"},
			AggregateBy:  "labels",
		}, false},
		{"volume_default_limit", func() (*http.Request, error) {
			return DefaultCodec.EncodeRequest(context.Background(), &logproto.VolumeRequest{
				From:     model.TimeFromUnixNano(start.UnixNano()),
				Through:  model.TimeFromUnixNano(end.UnixNano()),
				Matchers: `{job="foo"}`,
			})
		}, &logproto.VolumeRequest{
			From:        model.TimeFromUnixNano(start.UnixNano()),
			Through:     model.TimeFromUnixNano(end.UnixNano()),
			Matchers:    `{job="foo"}`,
			Limit:       100,
			Step:        0,
			AggregateBy: "series",
		}, false},
		{"volume_range", func() (*http.Request, error) {
			return DefaultCodec.EncodeRequest(context.Background(), &logproto.VolumeRequest{
				From:         model.TimeFromUnixNano(start.UnixNano()),
				Through:      model.TimeFromUnixNano(end.UnixNano()),
				Matchers:     `{job="foo"}`,
				Limit:        3,
				Step:         30 * 1e3,
				TargetLabels: []string{"fizz", "buzz"},
			})
		}, &logproto.VolumeRequest{
			From:         model.TimeFromUnixNano(start.UnixNano()),
			Through:      model.TimeFromUnixNano(end.UnixNano()),
			Matchers:     `{job="foo"}`,
			Limit:        3,
			Step:         30 * 1e3, // step is expected in ms
			TargetLabels: []string{"fizz", "buzz"},
			AggregateBy:  "series",
		}, false},
		{"volume_range_default_limit", func() (*http.Request, error) {
			return DefaultCodec.EncodeRequest(context.Background(), &logproto.VolumeRequest{
				From:     model.TimeFromUnixNano(start.UnixNano()),
				Through:  model.TimeFromUnixNano(end.UnixNano()),
				Matchers: `{job="foo"}`,
				Step:     30 * 1e3, // step is expected in ms
			})
		}, &logproto.VolumeRequest{
			From:        model.TimeFromUnixNano(start.UnixNano()),
			Through:     model.TimeFromUnixNano(end.UnixNano()),
			Matchers:    `{job="foo"}`,
			Limit:       100,
			Step:        30 * 1e3, // step is expected in ms; default is 0 or no step
			AggregateBy: "series",
		}, false},
	}
	for _, tt := range tests {
		t.Run(tt.name, func(t *testing.T) {
			req, err := tt.reqBuilder()
			if err != nil {
				t.Fatal(err)
			}
			got, err := DefaultCodec.DecodeRequest(context.TODO(), req, nil)
			if (err != nil) != tt.wantErr {
				t.Errorf("codec.DecodeRequest() error = %v, wantErr %v", err, tt.wantErr)
				return
			}
			require.Equal(t, tt.want, got)
		})
	}
}

func Test_codec_DecodeResponse(t *testing.T) {
	tests := []struct {
		name    string
		res     *http.Response
		req     queryrangebase.Request
		want    queryrangebase.Response
		wantErr bool
	}{
		{"500", &http.Response{StatusCode: 500, Body: io.NopCloser(strings.NewReader("some error"))}, nil, nil, true},
		{"no body", &http.Response{StatusCode: 200, Body: io.NopCloser(badReader{})}, nil, nil, true},
		{"bad json", &http.Response{StatusCode: 200, Body: io.NopCloser(strings.NewReader(""))}, nil, nil, true},
		{"not success", &http.Response{StatusCode: 200, Body: io.NopCloser(strings.NewReader(`{"status":"fail"}`))}, nil, nil, true},
		{"unknown", &http.Response{StatusCode: 200, Body: io.NopCloser(strings.NewReader(`{"status":"success"}`))}, nil, nil, true},
		{
			"matrix", &http.Response{StatusCode: 200, Body: io.NopCloser(strings.NewReader(matrixString))}, nil,
			&LokiPromResponse{
				Response: &queryrangebase.PrometheusResponse{
					Status: loghttp.QueryStatusSuccess,
					Data: queryrangebase.PrometheusData{
						ResultType: loghttp.ResultTypeMatrix,
						Result:     sampleStreams,
					},
				},
				Statistics: statsResult,
			}, false,
		},
		{
			"matrix-empty-streams",
			&http.Response{StatusCode: 200, Body: io.NopCloser(strings.NewReader(matrixStringEmptyResult))},
			nil,
			&LokiPromResponse{
				Response: &queryrangebase.PrometheusResponse{
					Status: loghttp.QueryStatusSuccess,
					Data: queryrangebase.PrometheusData{
						ResultType: loghttp.ResultTypeMatrix,
						Result:     make([]queryrangebase.SampleStream, 0), // shouldn't be nil.
					},
				},
				Statistics: statsResult,
			}, false,
		},
		{
			"vector-empty-streams",
			&http.Response{StatusCode: 200, Body: io.NopCloser(strings.NewReader(vectorStringEmptyResult))},
			nil,
			&LokiPromResponse{
				Response: &queryrangebase.PrometheusResponse{
					Status: loghttp.QueryStatusSuccess,
					Data: queryrangebase.PrometheusData{
						ResultType: loghttp.ResultTypeVector,
						Result:     make([]queryrangebase.SampleStream, 0), // shouldn't be nil.
					},
				},
				Statistics: statsResult,
			}, false,
		},
		{
			"streams v1", &http.Response{StatusCode: 200, Body: io.NopCloser(strings.NewReader(streamsString))},
			&LokiRequest{Direction: logproto.FORWARD, Limit: 100, Path: "/loki/api/v1/query_range"},
			&LokiResponse{
				Status:    loghttp.QueryStatusSuccess,
				Direction: logproto.FORWARD,
				Limit:     100,
				Version:   uint32(loghttp.VersionV1),
				Data: LokiData{
					ResultType: loghttp.ResultTypeStream,
					Result:     logStreams,
				},
				Statistics: statsResult,
			}, false,
		},
		{
			"streams v1 with structured metadata", &http.Response{StatusCode: 200, Body: io.NopCloser(strings.NewReader(streamsStringWithStructuredMetdata))},
			&LokiRequest{Direction: logproto.FORWARD, Limit: 100, Path: "/loki/api/v1/query_range"},
			&LokiResponse{
				Status:    loghttp.QueryStatusSuccess,
				Direction: logproto.FORWARD,
				Limit:     100,
				Version:   uint32(loghttp.VersionV1),
				Data: LokiData{
					ResultType: loghttp.ResultTypeStream,
					Result:     logStreamsWithStructuredMetadata,
				},
				Statistics: statsResult,
			}, false,
		},
		{
			"streams v1 with categorized labels", &http.Response{StatusCode: 200, Body: io.NopCloser(strings.NewReader(streamsStringWithCategories))},
			&LokiRequest{Direction: logproto.FORWARD, Limit: 100, Path: "/loki/api/v1/query_range"},
			&LokiResponse{
				Status:    loghttp.QueryStatusSuccess,
				Direction: logproto.FORWARD,
				Limit:     100,
				Version:   uint32(loghttp.VersionV1),
				Data: LokiData{
					ResultType: loghttp.ResultTypeStream,
					Result:     logStreamsWithCategories,
				},
				Statistics: statsResult,
			}, false,
		},
		{
			"streams legacy", &http.Response{StatusCode: 200, Body: io.NopCloser(strings.NewReader(streamsString))},
			&LokiRequest{Direction: logproto.FORWARD, Limit: 100, Path: "/api/prom/query_range"},
			&LokiResponse{
				Status:    loghttp.QueryStatusSuccess,
				Direction: logproto.FORWARD,
				Limit:     100,
				Version:   uint32(loghttp.VersionLegacy),
				Data: LokiData{
					ResultType: loghttp.ResultTypeStream,
					Result:     logStreams,
				},
				Statistics: statsResult,
			}, false,
		},
		{
			"series", &http.Response{StatusCode: 200, Body: io.NopCloser(strings.NewReader(seriesString))},
			&LokiSeriesRequest{Path: "/loki/api/v1/series"},
			&LokiSeriesResponse{
				Status:  "success",
				Version: uint32(loghttp.VersionV1),
				Data:    seriesData,
			}, false,
		},
		{
			"labels legacy", &http.Response{StatusCode: 200, Body: io.NopCloser(strings.NewReader(labelsString))},
			NewLabelRequest(time.Now(), time.Now(), "", "", "/api/prom/label"),
			&LokiLabelNamesResponse{
				Status:  "success",
				Version: uint32(loghttp.VersionLegacy),
				Data:    labelsData,
			}, false,
		},
		{
			"index stats", &http.Response{StatusCode: 200, Body: io.NopCloser(strings.NewReader(indexStatsString))},
			&logproto.IndexStatsRequest{},
			&IndexStatsResponse{
				Response: &logproto.IndexStatsResponse{
					Streams: 1,
					Chunks:  2,
					Bytes:   3,
					Entries: 4,
				},
			}, false,
		},
		{
			"volume", &http.Response{StatusCode: 200, Body: io.NopCloser(strings.NewReader(seriesVolumeString))},
			&logproto.VolumeRequest{},
			&VolumeResponse{
				Response: &logproto.VolumeResponse{
					Volumes: []logproto.Volume{
						{Name: `{foo="bar"}`, Volume: 38},
					},
					Limit: 100,
				},
			}, false,
		},
	}
	for _, tt := range tests {
		t.Run(tt.name, func(t *testing.T) {
			got, err := DefaultCodec.DecodeResponse(context.TODO(), tt.res, tt.req)
			if (err != nil) != tt.wantErr {
				t.Errorf("codec.DecodeResponse() error = %v, wantErr %v", err, tt.wantErr)
				return
			}
			require.Equal(t, tt.want, got)
		})
	}
}

func Test_codec_DecodeProtobufResponseParity(t *testing.T) {
	// test fixtures from pkg/util/marshal_test
	var queryTests = []struct {
		actual   parser.Value
		expected string
	}{
		{
			logqlmodel.Streams{
				logproto.Stream{
					Entries: []logproto.Entry{
						{
							Timestamp: time.Unix(0, 123456789012345),
							Line:      "super line",
						},
					},
					Labels: `{test="test"}`,
				},
			},
			`{
				"status": "success",
				"data": {
					` + statsResultString + `
					"resultType": "streams",
					"result": [
						{
							"stream": {
								"test": "test"
							},
							"values":[
								[ "123456789012345", "super line" ]
							]
						}
					]
				}
			}`,
		},
		// vector test
		{
			promql.Vector{
				{
					T: 1568404331324,
					F: 0.013333333333333334,
					Metric: []labels.Label{
						{
							Name:  "filename",
							Value: `/var/hostlog/apport.log`,
						},
						{
							Name:  "job",
							Value: "varlogs",
						},
					},
				},
				{
					T: 1568404331324,
					F: 3.45,
					Metric: []labels.Label{
						{
							Name:  "filename",
							Value: `/var/hostlog/syslog`,
						},
						{
							Name:  "job",
							Value: "varlogs",
						},
					},
				},
			},
			`{
				"data": {
					` + statsResultString + `
					"resultType": "vector",
					"result": [
						{
						"metric": {
							"filename": "\/var\/hostlog\/apport.log",
							"job": "varlogs"
						},
						"value": [
							1568404331.324,
							"0.013333333333333334"
						]
						},
						{
						"metric": {
							"filename": "\/var\/hostlog\/syslog",
							"job": "varlogs"
						},
						"value": [
							1568404331.324,
							"3.45"
							]
						}
					]
				},
				"status": "success"
			}`,
		},
		// matrix test
		{
			promql.Matrix{
				{
					Floats: []promql.FPoint{
						{
							T: 1568404331324,
							F: 0.013333333333333334,
						},
					},
					Metric: []labels.Label{
						{
							Name:  "filename",
							Value: `/var/hostlog/apport.log`,
						},
						{
							Name:  "job",
							Value: "varlogs",
						},
					},
				},
				{
					Floats: []promql.FPoint{
						{
							T: 1568404331324,
							F: 3.45,
						},
						{
							T: 1568404331339,
							F: 4.45,
						},
					},
					Metric: []labels.Label{
						{
							Name:  "filename",
							Value: `/var/hostlog/syslog`,
						},
						{
							Name:  "job",
							Value: "varlogs",
						},
					},
				},
			},
			`{
				"data": {
					` + statsResultString + `
					"resultType": "matrix",
					"result": [
						{
						"metric": {
							"filename": "\/var\/hostlog\/apport.log",
							"job": "varlogs"
						},
						"values": [
							[
								1568404331.324,
								"0.013333333333333334"
							]
							]
						},
						{
						"metric": {
							"filename": "\/var\/hostlog\/syslog",
							"job": "varlogs"
						},
						"values": [
								[
									1568404331.324,
									"3.45"
								],
								[
									1568404331.339,
									"4.45"
								]
							]
						}
					]
				},
				"status": "success"
			}`,
		},
	}
	codec := RequestProtobufCodec{}
	for i, queryTest := range queryTests {
		u := &url.URL{Path: "/loki/api/v1/query_range"}
		httpReq := &http.Request{
			Method:     "GET",
			RequestURI: u.String(),
			URL:        u,
		}
		req, err := codec.DecodeRequest(context.TODO(), httpReq, nil)
		require.NoError(t, err)

		// parser.Value -> queryrange.QueryResponse
		var b bytes.Buffer
		result := logqlmodel.Result{
			Data:       queryTest.actual,
			Statistics: statsResult,
		}
		err = WriteQueryResponseProtobuf(&logql.LiteralParams{}, result, &b)
		require.NoError(t, err)

		// queryrange.QueryResponse -> queryrangebase.Response
		querierResp := &http.Response{
			StatusCode: 200,
			Body:       io.NopCloser(&b),
			Header: http.Header{
				"Content-Type": []string{ProtobufType},
			},
		}
		resp, err := codec.DecodeResponse(context.TODO(), querierResp, req)
		require.NoError(t, err)

		// queryrange.Response -> JSON
		httpResp, err := codec.EncodeResponse(context.TODO(), httpReq, resp)
		require.NoError(t, err)

		body, _ := io.ReadAll(httpResp.Body)
		require.JSONEqf(t, queryTest.expected, string(body), "Protobuf Decode Query Test %d failed", i)
	}

}

func Test_codec_EncodeRequest(t *testing.T) {
	// we only accept LokiRequest.
	got, err := DefaultCodec.EncodeRequest(context.TODO(), &queryrangebase.PrometheusRequest{})
	require.Error(t, err)
	require.Nil(t, got)

	ctx := context.Background()
	toEncode := &LokiRequest{
		Query:     `{foo="bar"}`,
		Limit:     200,
		Step:      86400000, // nanoseconds
		Interval:  10000000, // nanoseconds
		Direction: logproto.FORWARD,
		Path:      "/query_range",
		StartTs:   start,
		EndTs:     end,
	}
	got, err = DefaultCodec.EncodeRequest(ctx, toEncode)
	require.NoError(t, err)
	require.Equal(t, ctx, got.Context())
	require.Equal(t, "/loki/api/v1/query_range", got.URL.Path)
	require.Equal(t, fmt.Sprintf("%d", start.UnixNano()), got.URL.Query().Get("start"))
	require.Equal(t, fmt.Sprintf("%d", end.UnixNano()), got.URL.Query().Get("end"))
	require.Equal(t, `{foo="bar"}`, got.URL.Query().Get("query"))
	require.Equal(t, fmt.Sprintf("%d", 200), got.URL.Query().Get("limit"))
	require.Equal(t, `FORWARD`, got.URL.Query().Get("direction"))
	require.Equal(t, "86400.000000", got.URL.Query().Get("step"))
	require.Equal(t, "10000.000000", got.URL.Query().Get("interval"))

	// testing a full roundtrip
	req, err := DefaultCodec.DecodeRequest(context.TODO(), got, nil)
	require.NoError(t, err)
	require.Equal(t, toEncode.Query, req.(*LokiRequest).Query)
	require.Equal(t, toEncode.Step, req.(*LokiRequest).Step)
	require.Equal(t, toEncode.Interval, req.(*LokiRequest).Interval)
	require.Equal(t, toEncode.StartTs, req.(*LokiRequest).StartTs)
	require.Equal(t, toEncode.EndTs, req.(*LokiRequest).EndTs)
	require.Equal(t, toEncode.Direction, req.(*LokiRequest).Direction)
	require.Equal(t, toEncode.Limit, req.(*LokiRequest).Limit)
	require.Equal(t, "/loki/api/v1/query_range", req.(*LokiRequest).Path)
}

func Test_codec_series_EncodeRequest(t *testing.T) {
	got, err := DefaultCodec.EncodeRequest(context.TODO(), &queryrangebase.PrometheusRequest{})
	require.Error(t, err)
	require.Nil(t, got)

	ctx := context.Background()
	toEncode := &LokiSeriesRequest{
		Match:   []string{`{foo="bar"}`},
		Path:    "/series",
		StartTs: start,
		EndTs:   end,
	}
	got, err = DefaultCodec.EncodeRequest(ctx, toEncode)
	require.NoError(t, err)
	require.Equal(t, ctx, got.Context())
	require.Equal(t, "/loki/api/v1/series", got.URL.Path)
	require.Equal(t, fmt.Sprintf("%d", start.UnixNano()), got.URL.Query().Get("start"))
	require.Equal(t, fmt.Sprintf("%d", end.UnixNano()), got.URL.Query().Get("end"))
	require.Equal(t, `{foo="bar"}`, got.URL.Query().Get("match[]"))

	// testing a full roundtrip
	req, err := DefaultCodec.DecodeRequest(context.TODO(), got, nil)
	require.NoError(t, err)
	require.Equal(t, toEncode.Match, req.(*LokiSeriesRequest).Match)
	require.Equal(t, toEncode.StartTs, req.(*LokiSeriesRequest).StartTs)
	require.Equal(t, toEncode.EndTs, req.(*LokiSeriesRequest).EndTs)
	require.Equal(t, "/loki/api/v1/series", req.(*LokiSeriesRequest).Path)
}

func Test_codec_labels_EncodeRequest(t *testing.T) {
	ctx := context.Background()
	toEncode := NewLabelRequest(start, end, "", "", "/loki/api/v1/labels")
	got, err := DefaultCodec.EncodeRequest(ctx, toEncode)
	require.NoError(t, err)
	require.Equal(t, ctx, got.Context())
	require.Equal(t, "/loki/api/v1/labels", got.URL.Path)
	require.Equal(t, fmt.Sprintf("%d", start.UnixNano()), got.URL.Query().Get("start"))
	require.Equal(t, fmt.Sprintf("%d", end.UnixNano()), got.URL.Query().Get("end"))

	// testing a full roundtrip
	req, err := DefaultCodec.DecodeRequest(context.TODO(), got, nil)
	require.NoError(t, err)
	require.Equal(t, toEncode.Start, req.(*LabelRequest).Start)
	require.Equal(t, toEncode.End, req.(*LabelRequest).End)
	require.Equal(t, "/loki/api/v1/labels", req.(*LabelRequest).Path())

	// Test labels values endpoint
	toEncode = NewLabelRequest(start, end, `{foo="bar"}`, "__name__", "/loki/api/v1/label/__name__/values")
	got, err = DefaultCodec.EncodeRequest(ctx, toEncode)
	require.NoError(t, err)
	require.Equal(t, ctx, got.Context())
	require.Equal(t, "/loki/api/v1/label/__name__/values", got.URL.Path)
	require.Equal(t, fmt.Sprintf("%d", start.UnixNano()), got.URL.Query().Get("start"))
	require.Equal(t, fmt.Sprintf("%d", end.UnixNano()), got.URL.Query().Get("end"))
	require.Equal(t, `{foo="bar"}`, got.URL.Query().Get("query"))

	// testing a full roundtrip
	got = mux.SetURLVars(got, map[string]string{"name": "__name__"})
	req, err = DefaultCodec.DecodeRequest(context.TODO(), got, nil)
	require.NoError(t, err)
	require.Equal(t, toEncode.Start, req.(*LabelRequest).Start)
	require.Equal(t, toEncode.End, req.(*LabelRequest).End)
	require.Equal(t, toEncode.Query, req.(*LabelRequest).Query)
	require.Equal(t, "/loki/api/v1/label/__name__/values", req.(*LabelRequest).Path())
}

func Test_codec_labels_DecodeRequest(t *testing.T) {
	ctx := context.Background()
	u, err := url.Parse(`/loki/api/v1/label/__name__/values?start=1575285010000000010&end=1575288610000000010&query={foo="bar"}`)
	require.NoError(t, err)

	r := &http.Request{URL: u}
	r = mux.SetURLVars(r, map[string]string{"name": "__name__"})
	req, err := DefaultCodec.DecodeRequest(context.TODO(), r, nil)
	require.NoError(t, err)
	require.Equal(t, start, *req.(*LabelRequest).Start)
	require.Equal(t, end, *req.(*LabelRequest).End)
	require.Equal(t, `{foo="bar"}`, req.(*LabelRequest).Query)
	require.Equal(t, "/loki/api/v1/label/__name__/values", req.(*LabelRequest).Path())

	got, err := DefaultCodec.EncodeRequest(ctx, req)
	require.NoError(t, err)
	require.Equal(t, ctx, got.Context())
	require.Equal(t, "/loki/api/v1/label/__name__/values", got.URL.Path)
	require.Equal(t, fmt.Sprintf("%d", start.UnixNano()), got.URL.Query().Get("start"))
	require.Equal(t, fmt.Sprintf("%d", end.UnixNano()), got.URL.Query().Get("end"))
	require.Equal(t, `{foo="bar"}`, got.URL.Query().Get("query"))
}

func Test_codec_index_stats_EncodeRequest(t *testing.T) {
	from, through := util.RoundToMilliseconds(start, end)
	toEncode := &logproto.IndexStatsRequest{
		From:     from,
		Through:  through,
		Matchers: `{job="foo"}`,
	}
	got, err := DefaultCodec.EncodeRequest(context.Background(), toEncode)
	require.Nil(t, err)
	require.Equal(t, fmt.Sprintf("%d", from.UnixNano()), got.URL.Query().Get("start"))
	require.Equal(t, fmt.Sprintf("%d", through.UnixNano()), got.URL.Query().Get("end"))
	require.Equal(t, `{job="foo"}`, got.URL.Query().Get("query"))
}

func Test_codec_seriesVolume_EncodeRequest(t *testing.T) {
	from, through := util.RoundToMilliseconds(start, end)
	toEncode := &logproto.VolumeRequest{
		From:         from,
		Through:      through,
		Matchers:     `{job="foo"}`,
		Limit:        20,
		Step:         30 * 1e6,
		TargetLabels: []string{"foo", "bar"},
	}
	got, err := DefaultCodec.EncodeRequest(context.Background(), toEncode)
	require.Nil(t, err)
	require.Equal(t, fmt.Sprintf("%d", from.UnixNano()), got.URL.Query().Get("start"))
	require.Equal(t, fmt.Sprintf("%d", through.UnixNano()), got.URL.Query().Get("end"))
	require.Equal(t, `{job="foo"}`, got.URL.Query().Get("query"))
	require.Equal(t, "20", got.URL.Query().Get("limit"))
	require.Equal(t, fmt.Sprintf("%f", float64(toEncode.Step/1e3)), got.URL.Query().Get("step"))
	require.Equal(t, `foo,bar`, got.URL.Query().Get("targetLabels"))
}

func Test_codec_seriesVolume_DecodeRequest(t *testing.T) {
	t.Run("instant queries set a step of 0", func(t *testing.T) {

		req := httptest.NewRequest(http.MethodGet, "/loki/api/v1/index/volume"+
			"?start=0"+
			"&end=1"+
			"&step=42"+
			"&query=%7Bfoo%3D%22bar%22%7D", nil)
		got, err := DefaultCodec.DecodeRequest(context.Background(), req, nil)
		require.NoError(t, err)

		require.Equal(t, int64(0), got.(*logproto.VolumeRequest).Step)
	})

	t.Run("range queries parse step from request", func(t *testing.T) {
		req := httptest.NewRequest(http.MethodGet, "/loki/api/v1/index/volume_range"+
			"?start=0"+
			"&end=1"+
			"&step=42"+
			"&query=%7Bfoo%3D%22bar%22%7D", nil)
		got, err := DefaultCodec.DecodeRequest(context.Background(), req, nil)
		require.NoError(t, err)

		require.Equal(t, (42 * time.Second).Milliseconds(), got.(*logproto.VolumeRequest).Step)
	})

	t.Run("range queries provide default step when not provided", func(t *testing.T) {
		req := httptest.NewRequest(http.MethodGet, "/loki/api/v1/index/volume_range"+
			"?start=0"+
			"&end=1"+
			"&query=%7Bfoo%3D%22bar%22%7D", nil)
		got, err := DefaultCodec.DecodeRequest(context.Background(), req, nil)
		require.NoError(t, err)

		require.Equal(t, time.Second.Milliseconds(), got.(*logproto.VolumeRequest).Step)
	})
}

func Test_codec_EncodeResponse(t *testing.T) {
	tests := []struct {
		name        string
		path        string
		res         queryrangebase.Response
		body        string
		wantErr     bool
		queryParams map[string]string
	}{
		{"error", "/loki/api/v1/query_range", &badResponse{}, "", true, nil},
		{
			"prom", "/loki/api/v1/query_range",
			&LokiPromResponse{
				Response: &queryrangebase.PrometheusResponse{
					Status: loghttp.QueryStatusSuccess,
					Data: queryrangebase.PrometheusData{
						ResultType: loghttp.ResultTypeMatrix,
						Result:     sampleStreams,
					},
				},
				Statistics: statsResult,
			}, matrixString, false, nil},
		{
			"loki v1", "/loki/api/v1/query_range",
			&LokiResponse{
				Status:    loghttp.QueryStatusSuccess,
				Direction: logproto.FORWARD,
				Limit:     100,
				Version:   uint32(loghttp.VersionV1),
				Data: LokiData{
					ResultType: loghttp.ResultTypeStream,
					Result:     logStreams,
				},
				Statistics: statsResult,
			}, streamsString, false, nil,
		},
		{
			"loki v1 with categories", "/loki/api/v1/query_range",
			&LokiResponse{
				Status:    loghttp.QueryStatusSuccess,
				Direction: logproto.FORWARD,
				Limit:     100,
				Version:   uint32(loghttp.VersionV1),
				Data: LokiData{
					ResultType: loghttp.ResultTypeStream,
					Result:     logStreamsWithCategories,
				},
				Statistics: statsResult,
			},
			streamsStringWithCategories, false,
			map[string]string{
				httpreq.LokiEncodingFlagsHeader: string(httpreq.FlagCategorizeLabels),
			},
		},
		{
			"loki legacy", "/api/promt/query",
			&LokiResponse{
				Status:    loghttp.QueryStatusSuccess,
				Direction: logproto.FORWARD,
				Limit:     100,
				Version:   uint32(loghttp.VersionLegacy),
				Data: LokiData{
					ResultType: loghttp.ResultTypeStream,
					Result:     logStreams,
				},
				Statistics: statsResult,
			}, streamsStringLegacy, false, nil,
		},
		{
			"loki series", "/loki/api/v1/series",
			&LokiSeriesResponse{
				Status:  "success",
				Version: uint32(loghttp.VersionV1),
				Data:    seriesData,
			}, seriesString, false, nil,
		},
		{
			"loki labels", "/loki/api/v1/labels",
			&LokiLabelNamesResponse{
				Status:  "success",
				Version: uint32(loghttp.VersionV1),
				Data:    labelsData,
			}, labelsString, false, nil,
		},
		{
			"loki labels legacy", "/api/prom/label",
			&LokiLabelNamesResponse{
				Status:  "success",
				Version: uint32(loghttp.VersionLegacy),
				Data:    labelsData,
			}, labelsLegacyString, false, nil,
		},
		{
			"index stats", "/loki/api/v1/index/stats",
			&IndexStatsResponse{
				Response: &logproto.IndexStatsResponse{
					Streams: 1,
					Chunks:  2,
					Bytes:   3,
					Entries: 4,
				},
			}, indexStatsString, false, nil,
		},
		{
			"volume", "/loki/api/v1/index/volume",
			&VolumeResponse{
				Response: &logproto.VolumeResponse{
					Volumes: []logproto.Volume{
						{Name: `{foo="bar"}`, Volume: 38},
					},
					Limit: 100,
				},
			}, seriesVolumeString, false, nil,
		},
	}
	for _, tt := range tests {
		t.Run(tt.name, func(t *testing.T) {
			u := &url.URL{Path: tt.path}
			h := http.Header{}
			for k, v := range tt.queryParams {
				h.Set(k, v)
			}
			req := &http.Request{
				Method:     "GET",
				RequestURI: u.String(),
				URL:        u,
				Header:     h,
			}
			got, err := DefaultCodec.EncodeResponse(context.TODO(), req, tt.res)
			if (err != nil) != tt.wantErr {
				t.Errorf("codec.EncodeResponse() error = %v, wantErr %v", err, tt.wantErr)
				return
			}
			if err == nil {
				require.Equal(t, 200, got.StatusCode)
				body, err := io.ReadAll(got.Body)
				require.Nil(t, err)
				bodyString := string(body)
				require.JSONEq(t, tt.body, bodyString)
			}
		})
	}
}

func Test_codec_MergeResponse(t *testing.T) {
	tests := []struct {
		name         string
		responses    []queryrangebase.Response
		want         queryrangebase.Response
		errorMessage string
	}{
		{
			"empty",
			[]queryrangebase.Response{},
			nil,
			"merging responses requires at least one response",
		},
		{
			"unknown response",
			[]queryrangebase.Response{&badResponse{}},
			nil,
			"unknown response type (*queryrange.badResponse) in merging responses",
		},
		{
			"prom",
			[]queryrangebase.Response{
				&LokiPromResponse{
					Response: &queryrangebase.PrometheusResponse{
						Status: loghttp.QueryStatusSuccess,
						Data: queryrangebase.PrometheusData{
							ResultType: loghttp.ResultTypeMatrix,
							Result:     sampleStreams,
						},
					},
				},
			},
			&LokiPromResponse{
				Statistics: stats.Result{Summary: stats.Summary{Splits: 1}},
				Response: &queryrangebase.PrometheusResponse{
					Status: loghttp.QueryStatusSuccess,
					Data: queryrangebase.PrometheusData{
						ResultType: loghttp.ResultTypeMatrix,
						Result:     sampleStreams,
					},
				},
			},
			"",
		},
		{
			"loki backward",
			[]queryrangebase.Response{
				&LokiResponse{
					Status:    loghttp.QueryStatusSuccess,
					Direction: logproto.BACKWARD,
					Limit:     100,
					Version:   1,
					Data: LokiData{
						ResultType: loghttp.ResultTypeStream,
						Result: []logproto.Stream{
							{
								Labels: `{foo="bar", level="error"}`,
								Entries: []logproto.Entry{
									{Timestamp: time.Unix(0, 2), Line: "2"},
									{Timestamp: time.Unix(0, 1), Line: "1"},
								},
							},
							{
								Labels: `{foo="bar", level="debug"}`,
								Entries: []logproto.Entry{
									{Timestamp: time.Unix(0, 6), Line: "6"},
									{Timestamp: time.Unix(0, 5), Line: "5"},
								},
							},
						},
					},
				},
				&LokiResponse{
					Status:    loghttp.QueryStatusSuccess,
					Direction: logproto.BACKWARD,
					Limit:     100,
					Version:   1,
					Data: LokiData{
						ResultType: loghttp.ResultTypeStream,
						Result: []logproto.Stream{
							{
								Labels: `{foo="bar", level="error"}`,
								Entries: []logproto.Entry{
									{Timestamp: time.Unix(0, 10), Line: "10"},
									{Timestamp: time.Unix(0, 9), Line: "9"},
									{Timestamp: time.Unix(0, 9), Line: "9"},
								},
							},
							{
								Labels: `{foo="bar", level="debug"}`,
								Entries: []logproto.Entry{
									{Timestamp: time.Unix(0, 16), Line: "16"},
									{Timestamp: time.Unix(0, 15), Line: "15"},
								},
							},
						},
					},
				},
			},
			&LokiResponse{
				Status:     loghttp.QueryStatusSuccess,
				Direction:  logproto.BACKWARD,
				Limit:      100,
				Version:    1,
				Statistics: stats.Result{Summary: stats.Summary{Splits: 2}},
				Data: LokiData{
					ResultType: loghttp.ResultTypeStream,
					Result: []logproto.Stream{
						{
							Labels: `{foo="bar", level="error"}`,
							Entries: []logproto.Entry{
								{Timestamp: time.Unix(0, 10), Line: "10"},
								{Timestamp: time.Unix(0, 9), Line: "9"},
								{Timestamp: time.Unix(0, 9), Line: "9"},
								{Timestamp: time.Unix(0, 2), Line: "2"},
								{Timestamp: time.Unix(0, 1), Line: "1"},
							},
						},
						{
							Labels: `{foo="bar", level="debug"}`,
							Entries: []logproto.Entry{
								{Timestamp: time.Unix(0, 16), Line: "16"},
								{Timestamp: time.Unix(0, 15), Line: "15"},
								{Timestamp: time.Unix(0, 6), Line: "6"},
								{Timestamp: time.Unix(0, 5), Line: "5"},
							},
						},
					},
				},
			},
			"",
		},
		{
			"loki backward limited",
			[]queryrangebase.Response{
				&LokiResponse{
					Status:    loghttp.QueryStatusSuccess,
					Direction: logproto.BACKWARD,
					Limit:     6,
					Version:   1,
					Data: LokiData{
						ResultType: loghttp.ResultTypeStream,
						Result: []logproto.Stream{
							{
								Labels: `{foo="bar", level="error"}`,
								Entries: []logproto.Entry{
									{Timestamp: time.Unix(0, 10), Line: "10"},
									{Timestamp: time.Unix(0, 9), Line: "9"},
									{Timestamp: time.Unix(0, 9), Line: "9"},
								},
							},
							{
								Labels: `{foo="bar", level="debug"}`,
								Entries: []logproto.Entry{
									{Timestamp: time.Unix(0, 16), Line: "16"},
									{Timestamp: time.Unix(0, 15), Line: "15"},
								},
							},
						},
					},
				},
				&LokiResponse{
					Status:    loghttp.QueryStatusSuccess,
					Direction: logproto.BACKWARD,
					Limit:     6,
					Version:   1,
					Data: LokiData{
						ResultType: loghttp.ResultTypeStream,
						Result: []logproto.Stream{
							{
								Labels: `{foo="bar", level="error"}`,
								Entries: []logproto.Entry{
									{Timestamp: time.Unix(0, 2), Line: "2"},
									{Timestamp: time.Unix(0, 1), Line: "1"},
								},
							},
							{
								Labels: `{foo="bar", level="debug"}`,
								Entries: []logproto.Entry{
									{Timestamp: time.Unix(0, 6), Line: "6"},
									{Timestamp: time.Unix(0, 5), Line: "5"},
								},
							},
						},
					},
				},
			},
			&LokiResponse{
				Status:     loghttp.QueryStatusSuccess,
				Direction:  logproto.BACKWARD,
				Limit:      6,
				Version:    1,
				Statistics: stats.Result{Summary: stats.Summary{Splits: 2}},
				Data: LokiData{
					ResultType: loghttp.ResultTypeStream,
					Result: []logproto.Stream{
						{
							Labels: `{foo="bar", level="error"}`,
							Entries: []logproto.Entry{
								{Timestamp: time.Unix(0, 10), Line: "10"},
								{Timestamp: time.Unix(0, 9), Line: "9"},
								{Timestamp: time.Unix(0, 9), Line: "9"},
							},
						},
						{
							Labels: `{foo="bar", level="debug"}`,
							Entries: []logproto.Entry{
								{Timestamp: time.Unix(0, 16), Line: "16"},
								{Timestamp: time.Unix(0, 15), Line: "15"},
								{Timestamp: time.Unix(0, 6), Line: "6"},
							},
						},
					},
				},
			},
			"",
		},
		{
			"loki forward",
			[]queryrangebase.Response{
				&LokiResponse{
					Status:    loghttp.QueryStatusSuccess,
					Direction: logproto.FORWARD,
					Limit:     100,
					Version:   1,
					Data: LokiData{
						ResultType: loghttp.ResultTypeStream,
						Result: []logproto.Stream{
							{
								Labels: `{foo="bar", level="error"}`,
								Entries: []logproto.Entry{
									{Timestamp: time.Unix(0, 1), Line: "1"},
									{Timestamp: time.Unix(0, 2), Line: "2"},
								},
							},
							{
								Labels: `{foo="bar", level="debug"}`,
								Entries: []logproto.Entry{
									{Timestamp: time.Unix(0, 5), Line: "5"},
									{Timestamp: time.Unix(0, 6), Line: "6"},
								},
							},
						},
					},
				},
				&LokiResponse{
					Status:    loghttp.QueryStatusSuccess,
					Direction: logproto.FORWARD,
					Limit:     100,
					Version:   1,
					Data: LokiData{
						ResultType: loghttp.ResultTypeStream,
						Result: []logproto.Stream{
							{
								Labels: `{foo="bar", level="error"}`,
								Entries: []logproto.Entry{
									{Timestamp: time.Unix(0, 9), Line: "9"},
									{Timestamp: time.Unix(0, 10), Line: "10"},
								},
							},
							{
								Labels: `{foo="bar", level="debug"}`,
								Entries: []logproto.Entry{
									{Timestamp: time.Unix(0, 15), Line: "15"},
									{Timestamp: time.Unix(0, 15), Line: "15"},
									{Timestamp: time.Unix(0, 16), Line: "16"},
								},
							},
						},
					},
				},
			},
			&LokiResponse{
				Status:     loghttp.QueryStatusSuccess,
				Direction:  logproto.FORWARD,
				Limit:      100,
				Version:    1,
				Statistics: stats.Result{Summary: stats.Summary{Splits: 2}},
				Data: LokiData{
					ResultType: loghttp.ResultTypeStream,
					Result: []logproto.Stream{
						{
							Labels: `{foo="bar", level="debug"}`,
							Entries: []logproto.Entry{
								{Timestamp: time.Unix(0, 5), Line: "5"},
								{Timestamp: time.Unix(0, 6), Line: "6"},
								{Timestamp: time.Unix(0, 15), Line: "15"},
								{Timestamp: time.Unix(0, 15), Line: "15"},
								{Timestamp: time.Unix(0, 16), Line: "16"},
							},
						},
						{
							Labels: `{foo="bar", level="error"}`,
							Entries: []logproto.Entry{
								{Timestamp: time.Unix(0, 1), Line: "1"},
								{Timestamp: time.Unix(0, 2), Line: "2"},
								{Timestamp: time.Unix(0, 9), Line: "9"},
								{Timestamp: time.Unix(0, 10), Line: "10"},
							},
						},
					},
				},
			},
			"",
		},
		{
			"loki forward limited",
			[]queryrangebase.Response{
				&LokiResponse{
					Status:    loghttp.QueryStatusSuccess,
					Direction: logproto.FORWARD,
					Limit:     5,
					Version:   1,
					Data: LokiData{
						ResultType: loghttp.ResultTypeStream,
						Result: []logproto.Stream{
							{
								Labels: `{foo="bar", level="error"}`,
								Entries: []logproto.Entry{
									{Timestamp: time.Unix(0, 1), Line: "1"},
									{Timestamp: time.Unix(0, 2), Line: "2"},
								},
							},
							{
								Labels: `{foo="bar", level="debug"}`,
								Entries: []logproto.Entry{
									{Timestamp: time.Unix(0, 5), Line: "5"},
									{Timestamp: time.Unix(0, 6), Line: "6"},
								},
							},
						},
					},
				},
				&LokiResponse{
					Status:    loghttp.QueryStatusSuccess,
					Direction: logproto.FORWARD,
					Limit:     5,
					Version:   1,
					Data: LokiData{
						ResultType: loghttp.ResultTypeStream,
						Result: []logproto.Stream{
							{
								Labels: `{foo="bar", level="error"}`,
								Entries: []logproto.Entry{
									{Timestamp: time.Unix(0, 9), Line: "9"},
									{Timestamp: time.Unix(0, 10), Line: "10"},
								},
							},
							{
								Labels: `{foo="bar", level="debug"}`,
								Entries: []logproto.Entry{
									{Timestamp: time.Unix(0, 15), Line: "15"},
									{Timestamp: time.Unix(0, 15), Line: "15"},
									{Timestamp: time.Unix(0, 16), Line: "16"},
								},
							},
						},
					},
				},
			},
			&LokiResponse{
				Status:     loghttp.QueryStatusSuccess,
				Direction:  logproto.FORWARD,
				Limit:      5,
				Version:    1,
				Statistics: stats.Result{Summary: stats.Summary{Splits: 2}},
				Data: LokiData{
					ResultType: loghttp.ResultTypeStream,
					Result: []logproto.Stream{
						{
							Labels: `{foo="bar", level="debug"}`,
							Entries: []logproto.Entry{
								{Timestamp: time.Unix(0, 5), Line: "5"},
								{Timestamp: time.Unix(0, 6), Line: "6"},
							},
						},
						{
							Labels: `{foo="bar", level="error"}`,
							Entries: []logproto.Entry{
								{Timestamp: time.Unix(0, 1), Line: "1"},
								{Timestamp: time.Unix(0, 2), Line: "2"},
								{Timestamp: time.Unix(0, 9), Line: "9"},
							},
						},
					},
				},
			},
			"",
		},
		{
			"loki series",
			[]queryrangebase.Response{
				&LokiSeriesResponse{
					Status:  "success",
					Version: 1,
					Data: []logproto.SeriesIdentifier{
						{
							Labels: map[string]string{"filename": "/var/hostlog/apport.log", "job": "varlogs"},
						},
						{
							Labels: map[string]string{"filename": "/var/hostlog/test.log", "job": "varlogs"},
						},
					},
				},
				&LokiSeriesResponse{
					Status:  "success",
					Version: 1,
					Data: []logproto.SeriesIdentifier{
						{
							Labels: map[string]string{"filename": "/var/hostlog/apport.log", "job": "varlogs"},
						},
						{
							Labels: map[string]string{"filename": "/var/hostlog/other.log", "job": "varlogs"},
						},
					},
				},
			},
			&LokiSeriesResponse{
				Statistics: stats.Result{Summary: stats.Summary{Splits: 2}},
				Status:     "success",
				Version:    1,
				Data: []logproto.SeriesIdentifier{
					{
						Labels: map[string]string{"filename": "/var/hostlog/apport.log", "job": "varlogs"},
					},
					{
						Labels: map[string]string{"filename": "/var/hostlog/test.log", "job": "varlogs"},
					},
					{
						Labels: map[string]string{"filename": "/var/hostlog/other.log", "job": "varlogs"},
					},
				},
			},
			"",
		},
		{
			"loki labels",
			[]queryrangebase.Response{
				&LokiLabelNamesResponse{
					Status:  "success",
					Version: 1,
					Data:    []string{"foo", "bar", "buzz"},
				},
				&LokiLabelNamesResponse{
					Status:  "success",
					Version: 1,
					Data:    []string{"foo", "bar", "buzz"},
				},
				&LokiLabelNamesResponse{
					Status:  "success",
					Version: 1,
					Data:    []string{"foo", "blip", "blop"},
				},
			},
			&LokiLabelNamesResponse{
				Statistics: stats.Result{Summary: stats.Summary{Splits: 3}},
				Status:     "success",
				Version:    1,
				Data:       []string{"foo", "bar", "buzz", "blip", "blop"},
			},
			"",
		},
	}
	for _, tt := range tests {
		t.Run(tt.name, func(t *testing.T) {
			got, err := DefaultCodec.MergeResponse(tt.responses...)
			if tt.errorMessage != "" {
				require.ErrorContains(t, err, tt.errorMessage)
			}
			require.Equal(t, tt.want, got)
		})
	}
}

type badResponse struct{}

func (badResponse) Reset()                                                 {}
func (badResponse) String() string                                         { return "noop" }
func (badResponse) ProtoMessage()                                          {}
func (badResponse) GetHeaders() []*queryrangebase.PrometheusResponseHeader { return nil }
<<<<<<< HEAD
func (b badResponse) WithHeaders([]queryrangebase.PrometheusResponseHeader) queryrangebase.Response {
	return b
}
=======
func (badResponse) SetHeader(string, string)                               {}
>>>>>>> 7e231258

type badReader struct{}

func (badReader) Read(_ []byte) (n int, err error) {
	return 0, errors.New("")
}

var (
	statsResultString = `"stats" : {
		"ingester" : {
			"store": {
				"chunk":{
					"compressedBytes": 1,
					"decompressedBytes": 2,
					"decompressedLines": 3,
					"decompressedStructuredMetadataBytes": 0,
					"headChunkBytes": 4,
					"headChunkLines": 5,
					"headChunkStructuredMetadataBytes": 0,
					"postFilterLines": 0,
					"totalDuplicates": 8
				},
				"chunksDownloadTime": 0,
				"totalChunksRef": 0,
				"totalChunksDownloaded": 0,
				"chunkRefsFetchTime": 0
			},
			"totalBatches": 6,
			"totalChunksMatched": 7,
			"totalLinesSent": 9,
			"totalReached": 10
		},
		"querier": {
			"store" : {
				"chunk": {
					"compressedBytes": 11,
					"decompressedBytes": 12,
					"decompressedLines": 13,
					"decompressedStructuredMetadataBytes": 0,
					"headChunkBytes": 14,
					"headChunkLines": 15,
					"headChunkStructuredMetadataBytes": 0,
                    "postFilterLines": 0,
					"totalDuplicates": 19
				},
				"chunksDownloadTime": 16,
				"totalChunksRef": 17,
				"totalChunksDownloaded": 18,
				"chunkRefsFetchTime": 19
			}
		},
		"cache": {
			"chunk": {
				"entriesFound": 0,
				"entriesRequested": 0,
				"entriesStored": 0,
				"bytesReceived": 0,
				"bytesSent": 0,
				"requests": 0,
				"downloadTime": 0
			},
			"index": {
				"entriesFound": 0,
				"entriesRequested": 0,
				"entriesStored": 0,
				"bytesReceived": 0,
				"bytesSent": 0,
				"requests": 0,
				"downloadTime": 0
			},
		  "statsResult": {
				"entriesFound": 0,
				"entriesRequested": 0,
				"entriesStored": 0,
				"bytesReceived": 0,
				"bytesSent": 0,
				"requests": 0,
				"downloadTime": 0
			},
		  "volumeResult": {
				"entriesFound": 0,
				"entriesRequested": 0,
				"entriesStored": 0,
				"bytesReceived": 0,
				"bytesSent": 0,
				"requests": 0,
				"downloadTime": 0
			},
			"result": {
				"entriesFound": 0,
				"entriesRequested": 0,
				"entriesStored": 0,
				"bytesReceived": 0,
				"bytesSent": 0,
				"requests": 0,
				"downloadTime": 0
			}
		},
		"summary": {
			"bytesProcessedPerSecond": 20,
			"execTime": 22,
			"linesProcessedPerSecond": 23,
			"queueTime": 21,
			"shards": 0,
			"splits": 0,
			"subqueries": 0,
			"totalBytesProcessed": 24,
			"totalEntriesReturned": 10,
			"totalLinesProcessed": 25,
			"totalStructuredMetadataBytesProcessed": 0,
            "totalPostFilterLines": 0
		}
	},`
	matrixString = `{
	"data": {
	  ` + statsResultString + `
	  "resultType": "matrix",
	  "result": [
		{
		  "metric": {
			"filename": "\/var\/hostlog\/apport.log",
			"job": "varlogs"
		  },
		  "values": [
			  [
				1568404331.324,
				"0.013333333333333334"
			  ]
			]
		},
		{
		  "metric": {
			"filename": "\/var\/hostlog\/syslog",
			"job": "varlogs"
		  },
		  "values": [
				[
					1568404331.324,
					"3.45"
				],
				[
					1568404331.339,
					"4.45"
				]
			]
		}
	  ]
	},
	"status": "success"
  }`
	matrixStringEmptyResult = `{
	"data": {
	  ` + statsResultString + `
	  "resultType": "matrix",
	  "result": []
	},
	"status": "success"
  }`
	vectorStringEmptyResult = `{
	"data": {
	  ` + statsResultString + `
	  "resultType": "vector",
	  "result": []
	},
	"status": "success"
  }`

	sampleStreams = []queryrangebase.SampleStream{
		{
			Labels:  []logproto.LabelAdapter{{Name: "filename", Value: "/var/hostlog/apport.log"}, {Name: "job", Value: "varlogs"}},
			Samples: []logproto.LegacySample{{Value: 0.013333333333333334, TimestampMs: 1568404331324}},
		},
		{
			Labels:  []logproto.LabelAdapter{{Name: "filename", Value: "/var/hostlog/syslog"}, {Name: "job", Value: "varlogs"}},
			Samples: []logproto.LegacySample{{Value: 3.45, TimestampMs: 1568404331324}, {Value: 4.45, TimestampMs: 1568404331339}},
		},
	}
	streamsString = `{
		"status": "success",
		"data": {
			` + statsResultString + `
			"resultType": "streams",
			"result": [
				{
					"stream": {
						"test": "test"
					},
					"values":[
						[ "123456789012345", "super line"]
					]
				},
				{
					"stream": {
						"test": "test",
                        "x": "a",
                        "y": "b"
					},
					"values":[
						[ "123456789012346", "super line2" ]
					]
				},
				{
					"stream": {
						"test": "test",
                        "x": "a",
                        "y": "b",
						"z": "text"
					},
					"values":[
						[ "123456789012346", "super line3 z=text" ]
					]
				}
			]
		}
	}`
	streamsStringWithStructuredMetdata = `{
		"status": "success",
		"data": {
			` + statsResultString + `
			"resultType": "streams",
			"result": [
				{
					"stream": {
						"test": "test"
					},
					"values":[
						[ "123456789012345", "super line"]
					]
				},
				{
					"stream": {
						"test": "test",
                        "x": "a",
                        "y": "b"
					},
					"values":[
						[ "123456789012346", "super line2", {"x": "a", "y": "b"} ]
					]
				},
				{
					"stream": {
						"test": "test",
                        "x": "a",
                        "y": "b",
						"z": "text"
					},
					"values":[
						[ "123456789012346", "super line3 z=text", {"x": "a", "y": "b"}]
					]
				}
			]
		}
	}`
	streamsStringWithCategories = `{
		"status": "success",
		"data": {
			` + statsResultString + `
			"resultType": "streams",
			"encodingFlags": ["` + string(httpreq.FlagCategorizeLabels) + `"],
			"result": [
				{
					"stream": {
						"test": "test"
					},
					"values":[
						[ "123456789012345", "super line"],
						[ "123456789012346", "super line2", {
							"structuredMetadata": {
								"x": "a",
								"y": "b"
							}
						}],
						[ "123456789012347", "super line3 z=text", {
							"structuredMetadata": {
								"x": "a",
								"y": "b"
							},
							"parsed": {
								"z": "text"
							}
						}]
					]
				}
			]
		}
	}`
	streamsStringLegacy = `{
		` + statsResultString + `"streams":[{"labels":"{test=\"test\"}","entries":[{"ts":"1970-01-02T10:17:36.789012345Z","line":"super line"}]},{"labels":"{test=\"test\", x=\"a\", y=\"b\"}","entries":[{"ts":"1970-01-02T10:17:36.789012346Z","line":"super line2"}]}, {"labels":"{test=\"test\", x=\"a\", y=\"b\", z=\"text\"}","entries":[{"ts":"1970-01-02T10:17:36.789012346Z","line":"super line3 z=text"}]}]}`
	logStreamsWithStructuredMetadata = []logproto.Stream{
		{
			Labels: `{test="test"}`,
			Entries: []logproto.Entry{
				{
					Line:      "super line",
					Timestamp: time.Unix(0, 123456789012345).UTC(),
				},
			},
		},
		{
			Labels: `{test="test", x="a", y="b"}`,
			Entries: []logproto.Entry{
				{
					Line:               "super line2",
					Timestamp:          time.Unix(0, 123456789012346).UTC(),
					StructuredMetadata: logproto.FromLabelsToLabelAdapters(labels.FromStrings("x", "a", "y", "b")),
				},
			},
		},
		{
			Labels: `{test="test", x="a", y="b", z="text"}`,
			Entries: []logproto.Entry{
				{
					Line:               "super line3 z=text",
					Timestamp:          time.Unix(0, 123456789012346).UTC(),
					StructuredMetadata: logproto.FromLabelsToLabelAdapters(labels.FromStrings("x", "a", "y", "b")),
				},
			},
		},
	}
	logStreams = []logproto.Stream{
		{
			Labels: `{test="test"}`,
			Entries: []logproto.Entry{
				{
					Line:      "super line",
					Timestamp: time.Unix(0, 123456789012345).UTC(),
				},
			},
		},
		{
			Labels: `{test="test", x="a", y="b"}`,
			Entries: []logproto.Entry{
				{
					Line:      "super line2",
					Timestamp: time.Unix(0, 123456789012346).UTC(),
				},
			},
		},
		{
			Labels: `{test="test", x="a", y="b", z="text"}`,
			Entries: []logproto.Entry{
				{
					Line:      "super line3 z=text",
					Timestamp: time.Unix(0, 123456789012346).UTC(),
				},
			},
		},
	}
	logStreamsWithCategories = []logproto.Stream{
		{
			Labels: `{test="test"}`,
			Entries: []logproto.Entry{
				{
					Line:      "super line",
					Timestamp: time.Unix(0, 123456789012345).UTC(),
				},
				{
					Line:               "super line2",
					Timestamp:          time.Unix(0, 123456789012346).UTC(),
					StructuredMetadata: logproto.FromLabelsToLabelAdapters(labels.FromStrings("x", "a", "y", "b")),
				},
				{
					Line:               "super line3 z=text",
					Timestamp:          time.Unix(0, 123456789012347).UTC(),
					StructuredMetadata: logproto.FromLabelsToLabelAdapters(labels.FromStrings("x", "a", "y", "b")),
					Parsed:             logproto.FromLabelsToLabelAdapters(labels.FromStrings("z", "text")),
				},
			},
		},
	}
	seriesString = `{
		"status": "success",
		"data": [
			{"filename": "/var/hostlog/apport.log", "job": "varlogs"},
			{"filename": "/var/hostlog/test.log", "job": "varlogs"}
		]
	}`
	seriesData = []logproto.SeriesIdentifier{
		{
			Labels: map[string]string{"filename": "/var/hostlog/apport.log", "job": "varlogs"},
		},
		{
			Labels: map[string]string{"filename": "/var/hostlog/test.log", "job": "varlogs"},
		},
	}
	labelsString = `{
		"status": "success",
		"data": [
			"foo",
			"bar"
		]
	}`
	labelsLegacyString = `{
		"values": [
			"foo",
			"bar"
		]
	}`
	indexStatsString = `{
		"streams": 1,
		"chunks": 2,
		"bytes": 3,
		"entries": 4
		}`
	seriesVolumeString = `{
    "limit": 100,
    "volumes": [
      {
        "name": "{foo=\"bar\"}",
        "volume": 38
      }
    ]
  }`
	labelsData  = []string{"foo", "bar"}
	statsResult = stats.Result{
		Summary: stats.Summary{
			BytesProcessedPerSecond: 20,
			QueueTime:               21,
			ExecTime:                22,
			LinesProcessedPerSecond: 23,
			TotalBytesProcessed:     24,
			TotalLinesProcessed:     25,
			TotalEntriesReturned:    10,
			TotalPostFilterLines:    0,
		},
		Querier: stats.Querier{
			Store: stats.Store{
				Chunk: stats.Chunk{
					CompressedBytes:   11,
					DecompressedBytes: 12,
					DecompressedLines: 13,
					HeadChunkBytes:    14,
					HeadChunkLines:    15,
					PostFilterLines:   0,
					TotalDuplicates:   19,
				},
				ChunksDownloadTime:    16,
				TotalChunksRef:        17,
				TotalChunksDownloaded: 18,
				ChunkRefsFetchTime:    19,
			},
		},

		Ingester: stats.Ingester{
			Store: stats.Store{
				Chunk: stats.Chunk{
					CompressedBytes:   1,
					DecompressedBytes: 2,
					DecompressedLines: 3,
					HeadChunkBytes:    4,
					HeadChunkLines:    5,
					PostFilterLines:   0,
					TotalDuplicates:   8,
				},
			},
			TotalBatches:       6,
			TotalChunksMatched: 7,
			TotalLinesSent:     9,
			TotalReached:       10,
		},

		Caches: stats.Caches{
			Chunk:        stats.Cache{},
			Index:        stats.Cache{},
			StatsResult:  stats.Cache{},
			VolumeResult: stats.Cache{},
			Result:       stats.Cache{},
		},
	}
)

func BenchmarkResponseMerge(b *testing.B) {
	const (
		resps         = 10
		streams       = 100
		logsPerStream = 1000
	)

	for _, tc := range []struct {
		desc  string
		limit uint32
		fn    func([]*LokiResponse, uint32, logproto.Direction) []logproto.Stream
	}{
		{
			"mergeStreams unlimited",
			uint32(streams * logsPerStream),
			mergeStreams,
		},
		{
			"mergeOrderedNonOverlappingStreams unlimited",
			uint32(streams * logsPerStream),
			mergeOrderedNonOverlappingStreams,
		},
		{
			"mergeStreams limited",
			uint32(streams*logsPerStream - 1),
			mergeStreams,
		},
		{
			"mergeOrderedNonOverlappingStreams limited",
			uint32(streams*logsPerStream - 1),
			mergeOrderedNonOverlappingStreams,
		},
	} {
		input := mkResps(resps, streams, logsPerStream, logproto.FORWARD)
		b.Run(tc.desc, func(b *testing.B) {
			for n := 0; n < b.N; n++ {
				tc.fn(input, tc.limit, logproto.FORWARD)
			}
		})
	}
}

func mkResps(nResps, nStreams, nLogs int, direction logproto.Direction) (resps []*LokiResponse) {
	for i := 0; i < nResps; i++ {
		r := &LokiResponse{}
		for j := 0; j < nStreams; j++ {
			stream := logproto.Stream{
				Labels: fmt.Sprintf(`{foo="%d"}`, j),
			}
			// split nLogs evenly across all responses
			for k := i * (nLogs / nResps); k < (i+1)*(nLogs/nResps); k++ {
				stream.Entries = append(stream.Entries, logproto.Entry{
					Timestamp: time.Unix(int64(k), 0),
					Line:      fmt.Sprintf("%d", k),
				})

				if direction == logproto.BACKWARD {
					for x, y := 0, len(stream.Entries)-1; x < len(stream.Entries)/2; x, y = x+1, y-1 {
						stream.Entries[x], stream.Entries[y] = stream.Entries[y], stream.Entries[x]
					}
				}
			}
			r.Data.Result = append(r.Data.Result, stream)
		}
		resps = append(resps, r)
	}
	return resps
}

type buffer struct {
	buff []byte
	io.ReadCloser
}

func (b *buffer) Bytes() []byte {
	return b.buff
}

func Benchmark_CodecDecodeLogs(b *testing.B) {
	ctx := context.Background()
	u := &url.URL{Path: "/loki/api/v1/query_range"}
	req := &http.Request{
		Method:     "GET",
		RequestURI: u.String(), // This is what the httpgrpc code looks at.
		URL:        u,
	}
	resp, err := DefaultCodec.EncodeResponse(ctx, req, &LokiResponse{
		Status:    loghttp.QueryStatusSuccess,
		Direction: logproto.BACKWARD,
		Version:   uint32(loghttp.VersionV1),
		Limit:     1000,
		Data: LokiData{
			ResultType: loghttp.ResultTypeStream,
			Result:     generateStream(),
		},
	})
	require.Nil(b, err)

	buf, err := io.ReadAll(resp.Body)
	require.Nil(b, err)
	reader := bytes.NewReader(buf)
	resp.Body = &buffer{
		ReadCloser: io.NopCloser(reader),
		buff:       buf,
	}
	b.ResetTimer()
	b.ReportAllocs()

	for n := 0; n < b.N; n++ {
		_, _ = reader.Seek(0, io.SeekStart)
		result, err := DefaultCodec.DecodeResponse(ctx, resp, &LokiRequest{
			Limit:     100,
			StartTs:   start,
			EndTs:     end,
			Direction: logproto.BACKWARD,
			Path:      u.String(),
		})
		require.Nil(b, err)
		require.NotNil(b, result)
	}
}

func Benchmark_CodecDecodeSamples(b *testing.B) {
	ctx := context.Background()
	u := &url.URL{Path: "/loki/api/v1/query_range"}
	req := &http.Request{
		Method:     "GET",
		RequestURI: u.String(), // This is what the httpgrpc code looks at.
		URL:        u,
	}
	resp, err := DefaultCodec.EncodeResponse(ctx, req, &LokiPromResponse{
		Response: &queryrangebase.PrometheusResponse{
			Status: loghttp.QueryStatusSuccess,
			Data: queryrangebase.PrometheusData{
				ResultType: loghttp.ResultTypeMatrix,
				Result:     generateMatrix(),
			},
		},
	})
	require.Nil(b, err)

	buf, err := io.ReadAll(resp.Body)
	require.Nil(b, err)
	reader := bytes.NewReader(buf)
	resp.Body = io.NopCloser(reader)
	b.ResetTimer()
	b.ReportAllocs()

	for n := 0; n < b.N; n++ {
		_, _ = reader.Seek(0, io.SeekStart)
		result, err := DefaultCodec.DecodeResponse(ctx, resp, &LokiRequest{
			Limit:     100,
			StartTs:   start,
			EndTs:     end,
			Direction: logproto.BACKWARD,
			Path:      u.String(),
		})
		require.NoError(b, err)
		require.NotNil(b, result)
	}
}

func Benchmark_CodecDecodeSeries(b *testing.B) {
	ctx := context.Background()
	benchmarks := []struct {
		accept string
	}{
		{accept: ProtobufType},
		{accept: JSONType},
	}

	for _, bm := range benchmarks {
		u := &url.URL{Path: "/loki/api/v1/series"}
		req := &http.Request{
			Method:     "GET",
			RequestURI: u.String(), // This is what the httpgrpc code looks at.
			URL:        u,
			Header: http.Header{
				"Accept": []string{bm.accept},
			},
		}
		resp, err := DefaultCodec.EncodeResponse(ctx, req, &LokiSeriesResponse{
			Status:     "200",
			Version:    1,
			Statistics: stats.Result{},
			Data:       generateSeries(),
		})
		require.Nil(b, err)

		buf, err := io.ReadAll(resp.Body)
		require.Nil(b, err)
		reader := bytes.NewReader(buf)
		resp.Body = io.NopCloser(reader)
		b.Run(bm.accept, func(b *testing.B) {
			b.ResetTimer()
			b.ReportAllocs()
			for n := 0; n < b.N; n++ {
				_, _ = reader.Seek(0, io.SeekStart)
				result, err := DefaultCodec.DecodeResponse(ctx, resp, &LokiSeriesRequest{
					StartTs: start,
					EndTs:   end,
					Path:    u.String(),
				})
				require.NoError(b, err)
				require.NotNil(b, result)
			}
		})
	}

}

func Benchmark_MergeResponses(b *testing.B) {
	var responses []queryrangebase.Response = make([]queryrangebase.Response, 100)
	for i := range responses {
		responses[i] = &LokiSeriesResponse{
			Status:     "200",
			Version:    1,
			Statistics: stats.Result{},
			Data:       generateSeries(),
		}
	}

	b.ResetTimer()
	b.ReportAllocs()

	for n := 0; n < b.N; n++ {
		result, err := DefaultCodec.MergeResponse(responses...)
		require.Nil(b, err)
		require.NotNil(b, result)
	}
}

func generateMatrix() (res []queryrangebase.SampleStream) {
	for i := 0; i < 100; i++ {
		s := queryrangebase.SampleStream{
			Labels:  []logproto.LabelAdapter{},
			Samples: []logproto.LegacySample{},
		}
		for j := 0; j < 1000; j++ {
			s.Samples = append(s.Samples, logproto.LegacySample{
				Value:       float64(j),
				TimestampMs: int64(j),
			})
		}
		res = append(res, s)
	}
	return res
}

func generateStream() (res []logproto.Stream) {
	for i := 0; i < 1000; i++ {
		s := logproto.Stream{
			Labels: fmt.Sprintf(`{foo="%d", buzz="bar", cluster="us-central2", namespace="loki-dev", container="query-frontend"}`, i),
		}
		for j := 0; j < 10; j++ {
			s.Entries = append(s.Entries, logproto.Entry{Timestamp: time.Now(), Line: fmt.Sprintf("%d\nyolo", j)})
		}
		res = append(res, s)
	}
	return res
}

func generateSeries() (res []logproto.SeriesIdentifier) {
	for i := 0; i < 1000; i++ {
		labels := make(map[string]string)
		for l := 0; l < 100; l++ {
			labels[fmt.Sprintf("%d-%d", i, l)] = strconv.Itoa(l)
		}
		res = append(res, logproto.SeriesIdentifier{Labels: labels})
	}
	return res
}<|MERGE_RESOLUTION|>--- conflicted
+++ resolved
@@ -1421,13 +1421,10 @@
 func (badResponse) String() string                                         { return "noop" }
 func (badResponse) ProtoMessage()                                          {}
 func (badResponse) GetHeaders() []*queryrangebase.PrometheusResponseHeader { return nil }
-<<<<<<< HEAD
 func (b badResponse) WithHeaders([]queryrangebase.PrometheusResponseHeader) queryrangebase.Response {
 	return b
 }
-=======
-func (badResponse) SetHeader(string, string)                               {}
->>>>>>> 7e231258
+func (badResponse) SetHeader(string, string) {}
 
 type badReader struct{}
 
