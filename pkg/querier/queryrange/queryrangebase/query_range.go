package queryrangebase

import (
	"bytes"
	"context"
	"fmt"
	"io"
	"math"
	"net/http"
	"sort"
	"strconv"
	"time"

	"github.com/gogo/status"
	"github.com/grafana/dskit/httpgrpc"
	jsoniter "github.com/json-iterator/go"
	"github.com/opentracing/opentracing-go"
	otlog "github.com/opentracing/opentracing-go/log"
	"github.com/prometheus/common/model"
	"github.com/prometheus/prometheus/model/timestamp"

	"github.com/grafana/loki/pkg/logproto"
	"github.com/grafana/loki/pkg/util/spanlogger"
)

// StatusSuccess Prometheus success result.
const StatusSuccess = "success"

var (
	matrix = model.ValMatrix.String()
	json   = jsoniter.Config{
		EscapeHTML:             false, // No HTML in our responses.
		SortMapKeys:            true,
		ValidateJsonRawMessage: true,
	}.Froze()
	errEndBeforeStart = httpgrpc.Errorf(http.StatusBadRequest, "end timestamp must not be before start time")
	errNegativeStep   = httpgrpc.Errorf(http.StatusBadRequest, "zero or negative query resolution step widths are not accepted. Try a positive integer")
	errStepTooSmall   = httpgrpc.Errorf(http.StatusBadRequest, "exceeded maximum resolution of 11,000 points per time series. Try increasing the value of the step parameter")

	// PrometheusCodec is a codec to encode and decode Prometheus query range requests and responses.
	PrometheusCodec = &prometheusCodec{}

	// Name of the cache control header.
	cacheControlHeader = "Cache-Control"
)

type prometheusCodec struct{}

// WithStartEnd clones the current `PrometheusRequest` with a new `start` and `end` timestamp.
func (q *PrometheusRequest) WithStartEnd(start, end time.Time) Request {
	clone := *q
	clone.Start = start
	clone.End = end
	return &clone
}

// WithQuery clones the current `PrometheusRequest` with a new query.
func (q *PrometheusRequest) WithQuery(query string) Request {
	clone := *q
	clone.Query = query
	return &clone
}

// LogToSpan logs the current `PrometheusRequest` parameters to the specified span.
func (q *PrometheusRequest) LogToSpan(sp opentracing.Span) {
	sp.LogFields(
		otlog.String("query", q.GetQuery()),
		otlog.String("start", timestamp.Time(q.GetStart().UnixMilli()).String()),
		otlog.String("end", timestamp.Time(q.GetEnd().UnixMilli()).String()),
		otlog.Int64("step (ms)", q.GetStep()),
	)
}

type byFirstTime []*PrometheusResponse

func (a byFirstTime) Len() int           { return len(a) }
func (a byFirstTime) Swap(i, j int)      { a[i], a[j] = a[j], a[i] }
func (a byFirstTime) Less(i, j int) bool { return a[i].minTime() < a[j].minTime() }

func (resp *PrometheusResponse) minTime() int64 {
	result := resp.Data.Result
	if len(result) == 0 {
		return -1
	}
	if len(result[0].Samples) == 0 {
		return -1
	}
	return result[0].Samples[0].TimestampMs
}

<<<<<<< HEAD
func convertPrometheusResponseHeadersToPointers(h []PrometheusResponseHeader) []*PrometheusResponseHeader {
	if h == nil {
		return nil
	}

	resp := make([]*PrometheusResponseHeader, len(h))
	for i := range h {
		resp[i] = &h[i]
	}

	return resp
}

func (resp *PrometheusResponse) WithHeaders(h []PrometheusResponseHeader) Response {
	resp.Headers = convertPrometheusResponseHeadersToPointers(h)
	return resp
=======
func (resp *PrometheusResponse) SetHeader(name, value string) {
	for i, h := range resp.Headers {
		if h.Name == name {
			resp.Headers[i].Values = []string{value}
			return
		}
	}

	resp.Headers = append(resp.Headers, &PrometheusResponseHeader{Name: name, Values: []string{value}})
>>>>>>> 7e231258
}

// NewEmptyPrometheusResponse returns an empty successful Prometheus query range response.
func NewEmptyPrometheusResponse() *PrometheusResponse {
	return &PrometheusResponse{
		Status: StatusSuccess,
		Data: PrometheusData{
			ResultType: model.ValMatrix.String(),
			Result:     []SampleStream{},
		},
	}
}

func (prometheusCodec) MergeResponse(responses ...Response) (Response, error) {
	if len(responses) == 0 {
		return NewEmptyPrometheusResponse(), nil
	}

	promResponses := make([]*PrometheusResponse, 0, len(responses))
	// we need to pass on all the headers for results cache gen numbers.
	var resultsCacheGenNumberHeaderValues []string

	for _, res := range responses {
		promResponses = append(promResponses, res.(*PrometheusResponse))
		resultsCacheGenNumberHeaderValues = append(resultsCacheGenNumberHeaderValues, getHeaderValuesWithName(res, ResultsCacheGenNumberHeaderName)...)
	}

	// Merge the responses.
	sort.Sort(byFirstTime(promResponses))

	response := PrometheusResponse{
		Status: StatusSuccess,
		Data: PrometheusData{
			ResultType: model.ValMatrix.String(),
			Result:     matrixMerge(promResponses),
		},
	}

	if len(resultsCacheGenNumberHeaderValues) != 0 {
		response.Headers = []*PrometheusResponseHeader{{
			Name:   ResultsCacheGenNumberHeaderName,
			Values: resultsCacheGenNumberHeaderValues,
		}}
	}

	return &response, nil
}

func (prometheusCodec) DecodeResponse(ctx context.Context, r *http.Response, _ Request) (Response, error) {
	if r.StatusCode/100 != 2 {
		body, _ := io.ReadAll(r.Body)
		return nil, httpgrpc.Errorf(r.StatusCode, string(body))
	}
	sp, ctx := opentracing.StartSpanFromContext(ctx, "ParseQueryRangeResponse") //nolint:ineffassign,staticcheck
	defer sp.Finish()
	log := spanlogger.FromContext(ctx)
	defer log.Finish()

	buf, err := bodyBuffer(r)
	if err != nil {
		log.Error(err)
		return nil, err
	}
	log.LogFields(otlog.Int("bytes", len(buf)))

	var resp PrometheusResponse
	if err := json.Unmarshal(buf, &resp); err != nil {
		return nil, httpgrpc.Errorf(http.StatusInternalServerError, "error decoding response: %v", err)
	}

	for h, hv := range r.Header {
		resp.Headers = append(resp.Headers, &PrometheusResponseHeader{Name: h, Values: hv})
	}
	return &resp, nil
}

// Buffer can be used to read a response body.
// This allows to avoid reading the body multiple times from the `http.Response.Body`.
type Buffer interface {
	Bytes() []byte
}

func bodyBuffer(res *http.Response) ([]byte, error) {
	// Attempt to cast the response body to a Buffer and use it if possible.
	// This is because the frontend may have already read the body and buffered it.
	if buffer, ok := res.Body.(Buffer); ok {
		return buffer.Bytes(), nil
	}
	// Preallocate the buffer with the exact size so we don't waste allocations
	// while progressively growing an initial small buffer. The buffer capacity
	// is increased by MinRead to avoid extra allocations due to how ReadFrom()
	// internally works.
	buf := bytes.NewBuffer(make([]byte, 0, res.ContentLength+bytes.MinRead))
	if _, err := buf.ReadFrom(res.Body); err != nil {
		return nil, httpgrpc.Errorf(http.StatusInternalServerError, "error decoding response: %v", err)
	}
	return buf.Bytes(), nil
}

// TODO(karsten): remove prometheusCodec from code base since only MergeResponse is used.
func (prometheusCodec) EncodeResponse(ctx context.Context, _ *http.Request, res Response) (*http.Response, error) {
	sp, _ := opentracing.StartSpanFromContext(ctx, "APIResponse.ToHTTPResponse")
	defer sp.Finish()

	a, ok := res.(*PrometheusResponse)
	if !ok {
		return nil, httpgrpc.Errorf(http.StatusInternalServerError, "invalid response format")
	}

	sp.LogFields(otlog.Int("series", len(a.Data.Result)))

	b, err := json.Marshal(a)
	if err != nil {
		return nil, httpgrpc.Errorf(http.StatusInternalServerError, "error encoding response: %v", err)
	}

	sp.LogFields(otlog.Int("bytes", len(b)))

	resp := http.Response{
		Header: http.Header{
			"Content-Type": []string{"application/json"},
		},
		Body:          io.NopCloser(bytes.NewBuffer(b)),
		StatusCode:    http.StatusOK,
		ContentLength: int64(len(b)),
	}
	return &resp, nil
}

// UnmarshalJSON implements json.Unmarshaler.
func (s *SampleStream) UnmarshalJSON(data []byte) error {
	var stream struct {
		Metric model.Metric            `json:"metric"`
		Values []logproto.LegacySample `json:"values"`
	}
	if err := json.Unmarshal(data, &stream); err != nil {
		return err
	}
	s.Labels = logproto.FromMetricsToLabelAdapters(stream.Metric)
	s.Samples = stream.Values
	return nil
}

// MarshalJSON implements json.Marshaler.
func (s *SampleStream) MarshalJSON() ([]byte, error) {
	stream := struct {
		Metric model.Metric            `json:"metric"`
		Values []logproto.LegacySample `json:"values"`
	}{
		Metric: logproto.FromLabelAdaptersToMetric(s.Labels),
		Values: s.Samples,
	}
	return json.Marshal(stream)
}

func matrixMerge(resps []*PrometheusResponse) []SampleStream {
	output := map[string]*SampleStream{}
	for _, resp := range resps {
		for _, stream := range resp.Data.Result {
			metric := logproto.FromLabelAdaptersToLabels(stream.Labels).String()
			existing, ok := output[metric]
			if !ok {
				existing = &SampleStream{
					Labels: stream.Labels,
				}
			}
			// We need to make sure we don't repeat samples. This causes some visualisations to be broken in Grafana.
			// The prometheus API is inclusive of start and end timestamps.
			if len(existing.Samples) > 0 && len(stream.Samples) > 0 {
				existingEndTs := existing.Samples[len(existing.Samples)-1].TimestampMs
				if existingEndTs == stream.Samples[0].TimestampMs {
					// Typically this the cases where only 1 sample point overlap,
					// so optimize with simple code.
					stream.Samples = stream.Samples[1:]
				} else if existingEndTs > stream.Samples[0].TimestampMs {
					// Overlap might be big, use heavier algorithm to remove overlap.
					stream.Samples = sliceSamples(stream.Samples, existingEndTs)
				} // else there is no overlap, yay!
			}
			existing.Samples = append(existing.Samples, stream.Samples...)
			output[metric] = existing
		}
	}

	keys := make([]string, 0, len(output))
	for key := range output {
		keys = append(keys, key)
	}
	sort.Strings(keys)

	result := make([]SampleStream, 0, len(output))
	for _, key := range keys {
		result = append(result, *output[key])
	}

	return result
}

// sliceSamples assumes given samples are sorted by timestamp in ascending order and
// return a sub slice whose first element's is the smallest timestamp that is strictly
// bigger than the given minTs. Empty slice is returned if minTs is bigger than all the
// timestamps in samples.
func sliceSamples(samples []logproto.LegacySample, minTs int64) []logproto.LegacySample {
	if len(samples) <= 0 || minTs < samples[0].TimestampMs {
		return samples
	}

	if len(samples) > 0 && minTs > samples[len(samples)-1].TimestampMs {
		return samples[len(samples):]
	}

	searchResult := sort.Search(len(samples), func(i int) bool {
		return samples[i].TimestampMs > minTs
	})

	return samples[searchResult:]
}

func parseDurationMs(s string) (int64, error) {
	if d, err := strconv.ParseFloat(s, 64); err == nil {
		ts := d * float64(time.Second/time.Millisecond)
		if ts > float64(math.MaxInt64) || ts < float64(math.MinInt64) {
			return 0, httpgrpc.Errorf(http.StatusBadRequest, "cannot parse %q to a valid duration. It overflows int64", s)
		}
		return int64(ts), nil
	}
	if d, err := model.ParseDuration(s); err == nil {
		return int64(d) / int64(time.Millisecond/time.Nanosecond), nil
	}
	return 0, httpgrpc.Errorf(http.StatusBadRequest, "cannot parse %q to a valid duration", s)
}

func encodeTime(t int64) string {
	f := float64(t) / 1.0e3
	return strconv.FormatFloat(f, 'f', -1, 64)
}

func encodeDurationMs(d int64) string {
	return strconv.FormatFloat(float64(d)/float64(time.Second/time.Millisecond), 'f', -1, 64)
}

func decorateWithParamName(err error, field string) error {
	errTmpl := "invalid parameter %q; %v"
	if status, ok := status.FromError(err); ok {
		return httpgrpc.Errorf(int(status.Code()), errTmpl, field, status.Message())
	}
	return fmt.Errorf(errTmpl, field, err)
}<|MERGE_RESOLUTION|>--- conflicted
+++ resolved
@@ -88,7 +88,6 @@
 	return result[0].Samples[0].TimestampMs
 }
 
-<<<<<<< HEAD
 func convertPrometheusResponseHeadersToPointers(h []PrometheusResponseHeader) []*PrometheusResponseHeader {
 	if h == nil {
 		return nil
@@ -105,7 +104,8 @@
 func (resp *PrometheusResponse) WithHeaders(h []PrometheusResponseHeader) Response {
 	resp.Headers = convertPrometheusResponseHeadersToPointers(h)
 	return resp
-=======
+}
+
 func (resp *PrometheusResponse) SetHeader(name, value string) {
 	for i, h := range resp.Headers {
 		if h.Name == name {
@@ -115,7 +115,6 @@
 	}
 
 	resp.Headers = append(resp.Headers, &PrometheusResponseHeader{Name: name, Values: []string{value}})
->>>>>>> 7e231258
 }
 
 // NewEmptyPrometheusResponse returns an empty successful Prometheus query range response.
