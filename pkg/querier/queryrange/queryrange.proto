syntax = "proto3";

package queryrange;

import "github.com/gogo/googleapis/google/rpc/status.proto";
import "gogoproto/gogo.proto";
import "google/protobuf/timestamp.proto";
import "pkg/logproto/logproto.proto";
import "pkg/logproto/sketch.proto";
import "pkg/logqlmodel/stats/stats.proto";
import "pkg/push/push.proto";
import "pkg/querier/queryrange/queryrangebase/definitions/definitions.proto";
import "pkg/querier/queryrange/queryrangebase/queryrange.proto";

option go_package = "github.com/grafana/loki/pkg/querier/queryrange";
option (gogoproto.marshaler_all) = true;
option (gogoproto.sizer_all) = true;
option (gogoproto.unmarshaler_all) = true;

message LokiRequest {
  string query = 1;
  uint32 limit = 2;
  int64 step = 3;
  int64 interval = 9;
  google.protobuf.Timestamp startTs = 4 [
    (gogoproto.stdtime) = true,
    (gogoproto.nullable) = false
  ];
  google.protobuf.Timestamp endTs = 5 [
    (gogoproto.stdtime) = true,
    (gogoproto.nullable) = false
  ];
  logproto.Direction direction = 6;
  string path = 7;
  repeated string shards = 8 [(gogoproto.jsontag) = "shards"];
}

message LokiInstantRequest {
  string query = 1;
  uint32 limit = 2;
  google.protobuf.Timestamp timeTs = 3 [
    (gogoproto.stdtime) = true,
    (gogoproto.nullable) = false
  ];
  logproto.Direction direction = 4;
  string path = 5;
  repeated string shards = 6 [(gogoproto.jsontag) = "shards"];
}

message LokiResponse {
  string Status = 1 [(gogoproto.jsontag) = "status"];
  LokiData Data = 2 [
    (gogoproto.nullable) = false,
    (gogoproto.jsontag) = "data,omitempty"
  ];
  string ErrorType = 3 [(gogoproto.jsontag) = "errorType,omitempty"];
  string Error = 4 [(gogoproto.jsontag) = "error,omitempty"];
  logproto.Direction direction = 5;
  uint32 limit = 6;
  uint32 version = 7;
  stats.Result statistics = 8 [
    (gogoproto.nullable) = false,
    (gogoproto.jsontag) = "statistics"
  ];
  repeated definitions.PrometheusResponseHeader Headers = 9 [
    (gogoproto.jsontag) = "-",
    (gogoproto.customtype) = "github.com/grafana/loki/pkg/querier/queryrange/queryrangebase/definitions.PrometheusResponseHeader"
  ];
}

message LokiSeriesRequest {
  repeated string match = 1;
  google.protobuf.Timestamp startTs = 2 [
    (gogoproto.stdtime) = true,
    (gogoproto.nullable) = false
  ];
  google.protobuf.Timestamp endTs = 3 [
    (gogoproto.stdtime) = true,
    (gogoproto.nullable) = false
  ];
  string path = 4;
  repeated string shards = 5 [(gogoproto.jsontag) = "shards"];
}

message LokiSeriesResponse {
  string Status = 1 [(gogoproto.jsontag) = "status"];
  repeated logproto.SeriesIdentifier Data = 2 [
    (gogoproto.nullable) = false,
    (gogoproto.jsontag) = "data,omitempty"
  ];
  uint32 version = 3;
  repeated definitions.PrometheusResponseHeader Headers = 4 [
    (gogoproto.jsontag) = "-",
    (gogoproto.customtype) = "github.com/grafana/loki/pkg/querier/queryrange/queryrangebase/definitions.PrometheusResponseHeader"
  ];
  stats.Result statistics = 5 [
    (gogoproto.nullable) = false,
    (gogoproto.jsontag) = "statistics"
  ];
}

message LokiLabelNamesResponse {
  string Status = 1 [(gogoproto.jsontag) = "status"];
  repeated string Data = 2 [(gogoproto.jsontag) = "data,omitempty"];
  uint32 version = 3;
  repeated definitions.PrometheusResponseHeader Headers = 4 [
    (gogoproto.jsontag) = "-",
    (gogoproto.customtype) = "github.com/grafana/loki/pkg/querier/queryrange/queryrangebase/definitions.PrometheusResponseHeader"
  ];
  stats.Result statistics = 5 [
    (gogoproto.nullable) = false,
    (gogoproto.jsontag) = "statistics"
  ];
}

message LokiData {
  string ResultType = 1 [(gogoproto.jsontag) = "resultType"];
  repeated logproto.StreamAdapter Result = 2 [
    (gogoproto.nullable) = false,
    (gogoproto.jsontag) = "result",
    (gogoproto.customtype) = "github.com/grafana/loki/pkg/push.Stream"
  ];
}

// LokiPromResponse wraps a Prometheus response with statistics.
message LokiPromResponse {
  queryrangebase.PrometheusResponse response = 1 [(gogoproto.nullable) = true];
  stats.Result statistics = 2 [(gogoproto.nullable) = false];
}

message IndexStatsResponse {
  logproto.IndexStatsResponse response = 1 [(gogoproto.customtype) = "github.com/grafana/loki/pkg/logproto.IndexStatsResponse"];
  repeated definitions.PrometheusResponseHeader Headers = 2 [
    (gogoproto.jsontag) = "-",
    (gogoproto.customtype) = "github.com/grafana/loki/pkg/querier/queryrange/queryrangebase/definitions.PrometheusResponseHeader"
  ];
}

message VolumeResponse {
  logproto.VolumeResponse response = 1 [(gogoproto.customtype) = "github.com/grafana/loki/pkg/logproto.VolumeResponse"];
  repeated definitions.PrometheusResponseHeader Headers = 2 [
    (gogoproto.jsontag) = "-",
    (gogoproto.customtype) = "github.com/grafana/loki/pkg/querier/queryrange/queryrangebase/definitions.PrometheusResponseHeader"
  ];
}

message TopKSketchesResponse {
  logproto.TopKMatrix response = 1 [(gogoproto.customtype) = "github.com/grafana/loki/pkg/logproto.TopKMatrix"];
  repeated definitions.PrometheusResponseHeader Headers = 2 [
    (gogoproto.jsontag) = "-",
    (gogoproto.customtype) = "github.com/grafana/loki/pkg/querier/queryrange/queryrangebase/definitions.PrometheusResponseHeader"
  ];
}

message QuantileSketchResponse {
  logproto.QuantileSketchMatrix response = 1 [(gogoproto.customtype) = "github.com/grafana/loki/pkg/logproto.QuantileSketchMatrix"];
  repeated definitions.PrometheusResponseHeader Headers = 2 [
    (gogoproto.jsontag) = "-",
    (gogoproto.customtype) = "github.com/grafana/loki/pkg/querier/queryrange/queryrangebase/definitions.PrometheusResponseHeader"
  ];
}

message QueryResponse {
  google.rpc.Status status = 1;
  oneof response {
    LokiSeriesResponse series = 2;
    LokiLabelNamesResponse labels = 3;
    IndexStatsResponse stats = 4;
    LokiPromResponse prom = 5;
    LokiResponse streams = 6;
    VolumeResponse volume = 7;
    TopKSketchesResponse topkSketches = 8;
    QuantileSketchResponse quantileSketches = 9;
  }
}

message QueryRequest {
  oneof request {
    LokiSeriesRequest series = 1;
    logproto.LabelRequest labels = 2;
    logproto.IndexStatsRequest stats = 3;
    LokiInstantRequest instant = 4;
    LokiRequest streams = 5;
    logproto.VolumeRequest volume = 6;
  }
<<<<<<< HEAD
  map<string, string> metadata = 7;
=======
  map<string, string> metadata = 7 [(gogoproto.nullable) = false];
>>>>>>> 9e768617
}<|MERGE_RESOLUTION|>--- conflicted
+++ resolved
@@ -183,9 +183,5 @@
     LokiRequest streams = 5;
     logproto.VolumeRequest volume = 6;
   }
-<<<<<<< HEAD
-  map<string, string> metadata = 7;
-=======
   map<string, string> metadata = 7 [(gogoproto.nullable) = false];
->>>>>>> 9e768617
 }