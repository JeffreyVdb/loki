// Package contains methods to marshal logqmodel types to queryrange Protobuf types.
// Its cousing is util/marshal which converts them to JSON.
package queryrange

import (
	"fmt"
	"io"

	"github.com/gogo/googleapis/google/rpc"
	"github.com/gogo/status"
	"github.com/prometheus/prometheus/promql"

	"github.com/grafana/loki/pkg/loghttp"
	"github.com/grafana/loki/pkg/logproto"
	"github.com/grafana/loki/pkg/logql"
	"github.com/grafana/loki/pkg/logql/sketch"
	"github.com/grafana/loki/pkg/logqlmodel"
	"github.com/grafana/loki/pkg/querier/queryrange/queryrangebase"
)

const (
	JSONType     = `application/json; charset=utf-8`
	ProtobufType = `application/vnd.google.protobuf`
)

// WriteQueryResponseProtobuf marshals the promql.Value to queryrange QueryResonse and then
// writes it to the provided io.Writer.
func WriteQueryResponseProtobuf(params logql.Params, v logqlmodel.Result, w io.Writer) error {
	r, err := ResultToResponse(v, params)
	if err != nil {
		return err
	}

	p, err := QueryResponseWrap(r)
	if err != nil {
		return err
	}

	buf, err := p.Marshal()
	if err != nil {
		return err
	}
	_, err = w.Write(buf)
	return err
}

// ResultToResponse is the reverse of ResponseToResult below.
func ResultToResponse(result logqlmodel.Result, params logql.Params) (queryrangebase.Response, error) {
	switch data := result.Data.(type) {
	case promql.Vector:
		sampleStream, err := queryrangebase.FromValue(data)
		if err != nil {
			return nil, err
		}

		return &LokiPromResponse{
			Response: &queryrangebase.PrometheusResponse{
				Status: "success",
				Data: queryrangebase.PrometheusData{
					ResultType: loghttp.ResultTypeVector,
					Result:     sampleStream,
				},
			},
			Statistics: result.Statistics,
		}, nil
	case promql.Matrix:
		sampleStream, err := queryrangebase.FromValue(data)
		if err != nil {
			return nil, err
		}
		return &LokiPromResponse{
			Response: &queryrangebase.PrometheusResponse{
				Status: "success",
				Data: queryrangebase.PrometheusData{
					ResultType: loghttp.ResultTypeMatrix,
					Result:     sampleStream,
				},
			},
			Statistics: result.Statistics,
		}, nil
	case promql.Scalar:
		sampleStream, err := queryrangebase.FromValue(data)
		if err != nil {
			return nil, err
		}

		return &LokiPromResponse{
			Response: &queryrangebase.PrometheusResponse{
				Status: "success",
				Data: queryrangebase.PrometheusData{
					ResultType: loghttp.ResultTypeScalar,
					Result:     sampleStream,
				},
			},
			Statistics: result.Statistics,
		}, nil
	case logqlmodel.Streams:
		return &LokiResponse{
			Direction: params.Direction(),
			Limit:     params.Limit(),
			Data: LokiData{
				ResultType: loghttp.ResultTypeStream,
				Result:     data,
			},
			Status:     "success",
			Statistics: result.Statistics,
		}, nil
	case sketch.TopKMatrix:
		sk, err := data.ToProto()
		return &TopKSketchesResponse{Response: sk}, err
	case sketch.QuantileSketchMatrix:
		return &QuantileSketchResponse{Response: data.ToProto()}, nil
	}

	return nil, fmt.Errorf("unsupported data type: %t", result.Data)
}

<<<<<<< HEAD
// TODO: we probably should get rid off logqlmodel.Result and user queryrangebase.Response instead.
=======
>>>>>>> 6948c4a1
func ResponseToResult(resp queryrangebase.Response) (logqlmodel.Result, error) {
	switch r := resp.(type) {
	case *LokiResponse:
		if r.Error != "" {
			return logqlmodel.Result{}, fmt.Errorf("%s: %s", r.ErrorType, r.Error)
		}

		streams := make(logqlmodel.Streams, 0, len(r.Data.Result))

		for _, stream := range r.Data.Result {
			streams = append(streams, stream)
		}

		return logqlmodel.Result{
			Statistics: r.Statistics,
			Data:       streams,
			Headers:    resp.GetHeaders(),
		}, nil

	case *LokiPromResponse:
		if r.Response.Error != "" {
			return logqlmodel.Result{}, fmt.Errorf("%s: %s", r.Response.ErrorType, r.Response.Error)
		}
		if r.Response.Data.ResultType == loghttp.ResultTypeVector {
			return logqlmodel.Result{
				Statistics: r.Statistics,
				Data:       sampleStreamToVector(r.Response.Data.Result),
				Headers:    resp.GetHeaders(),
			}, nil
		}
		return logqlmodel.Result{
			Statistics: r.Statistics,
			Data:       sampleStreamToMatrix(r.Response.Data.Result),
			Headers:    resp.GetHeaders(),
		}, nil
	case *TopKSketchesResponse:
		matrix, err := sketch.TopKMatrixFromProto(r.Response)
		if err != nil {
			return logqlmodel.Result{}, fmt.Errorf("cannot decode topk sketch: %w", err)
		}

		return logqlmodel.Result{
			Data:    matrix,
			Headers: resp.GetHeaders(),
		}, nil
	case *QuantileSketchResponse:
		matrix, err := sketch.QuantileSketchMatrixFromProto(r.Response)
		if err != nil {
			return logqlmodel.Result{}, fmt.Errorf("cannot decode quantile sketch: %w", err)
		}
		return logqlmodel.Result{
			Data:    matrix,
			Headers: resp.GetHeaders(),
		}, nil
	default:
		return logqlmodel.Result{}, fmt.Errorf("cannot decode (%T)", resp)
	}
}

<<<<<<< HEAD
func QueryResponseUnwrap(res *QueryResponse) (queryrangebase.Response, error) {
	if res.Status != nil && res.Status.Code != int32(rpc.OK) {
		return nil, status.ErrorProto(res.Status)
	}

	switch concrete := res.Response.(type) {
	case *QueryResponse_Series:
		return concrete.Series, nil
	case *QueryResponse_Labels:
		return concrete.Labels, nil
	case *QueryResponse_Stats:
		return concrete.Stats, nil
	case *QueryResponse_Prom:
		return concrete.Prom, nil
	case *QueryResponse_Streams:
		return concrete.Streams, nil
	case *QueryResponse_Volume:
		return concrete.Volume, nil
	case *QueryResponse_TopkSketches:
		return concrete.TopkSketches, nil
	case *QueryResponse_QuantileSketches:
		return concrete.QuantileSketches, nil
	default:
		return nil, fmt.Errorf("unsupported QueryResponse response type, got (%T)", res.Response)
	}
}

=======
>>>>>>> 6948c4a1
func QueryResponseWrap(res queryrangebase.Response) (*QueryResponse, error) {
	p := &QueryResponse{}

	switch response := res.(type) {
	case *LokiPromResponse:
		p.Response = &QueryResponse_Prom{response}
	case *LokiResponse:
		p.Response = &QueryResponse_Streams{response}
	case *LokiSeriesResponse:
		p.Response = &QueryResponse_Series{response}
	case *MergedSeriesResponseView:
		mat, err := response.Materialize()
		if err != nil {
			return p, err
		}
		p.Response = &QueryResponse_Series{mat}
	case *LokiLabelNamesResponse:
		p.Response = &QueryResponse_Labels{response}
	case *IndexStatsResponse:
		// TODO: *queryrange.IndexStatsResponse
		p.Response = &QueryResponse_Stats{response}
	case *TopKSketchesResponse:
		p.Response = &QueryResponse_TopkSketches{response}
	case *QuantileSketchResponse:
		p.Response = &QueryResponse_QuantileSketches{response}
	default:
		return nil, fmt.Errorf("invalid response format, got (%T)", res)
	}

	return p, nil
<<<<<<< HEAD

}

func QueryRequestUnwrap(req *QueryRequest) (queryrangebase.Request, error) {
	if req == nil {
		return nil, nil
	}

	switch concrete := req.Request.(type) {
	case *QueryRequest_Series:
		return concrete.Series, nil
	case *QueryRequest_Instant:
		return concrete.Instant, nil
	case *QueryRequest_Stats:
		return concrete.Stats, nil
	case *QueryRequest_Volume:
		return concrete.Volume, nil
	case *QueryRequest_Streams:
		return concrete.Streams, nil
	case *QueryRequest_Labels:
		return &LabelRequest{
			LabelRequest: *concrete.Labels,
		}, nil
	default:
		return nil, fmt.Errorf("unsupported request type, got (%t)", req.Request)
	}
}

func QueryRequestWrap(r queryrangebase.Request) (*QueryRequest, error) {
	switch req := r.(type) {
	case *LokiSeriesRequest:
		return &QueryRequest{
			Request: &QueryRequest_Series{
				Series: req,
			},
		}, nil
	case *LabelRequest:
		return &QueryRequest{
			Request: &QueryRequest_Labels{
				Labels: &req.LabelRequest,
			},
		}, nil
	case *logproto.IndexStatsRequest:
		return &QueryRequest{
			Request: &QueryRequest_Stats{
				Stats: req,
			},
		}, nil
	case *logproto.VolumeRequest:
		return &QueryRequest{
			Request: &QueryRequest_Volume{
				Volume: req,
			},
		}, nil
	case *LokiInstantRequest:
		return &QueryRequest{
			Request: &QueryRequest_Instant{
				Instant: req,
			},
		}, nil
	case *LokiRequest:
		return &QueryRequest{
			Request: &QueryRequest_Streams{
				Streams: req,
			},
		}, nil
	default:
		return nil, fmt.Errorf("unsupported request type, got (%t)", r)
	}
=======
>>>>>>> 6948c4a1
}<|MERGE_RESOLUTION|>--- conflicted
+++ resolved
@@ -115,10 +115,6 @@
 	return nil, fmt.Errorf("unsupported data type: %t", result.Data)
 }
 
-<<<<<<< HEAD
-// TODO: we probably should get rid off logqlmodel.Result and user queryrangebase.Response instead.
-=======
->>>>>>> 6948c4a1
 func ResponseToResult(resp queryrangebase.Response) (logqlmodel.Result, error) {
 	switch r := resp.(type) {
 	case *LokiResponse:
@@ -178,7 +174,6 @@
 	}
 }
 
-<<<<<<< HEAD
 func QueryResponseUnwrap(res *QueryResponse) (queryrangebase.Response, error) {
 	if res.Status != nil && res.Status.Code != int32(rpc.OK) {
 		return nil, status.ErrorProto(res.Status)
@@ -206,8 +201,6 @@
 	}
 }
 
-=======
->>>>>>> 6948c4a1
 func QueryResponseWrap(res queryrangebase.Response) (*QueryResponse, error) {
 	p := &QueryResponse{}
 
@@ -238,8 +231,6 @@
 	}
 
 	return p, nil
-<<<<<<< HEAD
-
 }
 
 func QueryRequestUnwrap(req *QueryRequest) (queryrangebase.Request, error) {
@@ -308,6 +299,4 @@
 	default:
 		return nil, fmt.Errorf("unsupported request type, got (%t)", r)
 	}
-=======
->>>>>>> 6948c4a1
 }